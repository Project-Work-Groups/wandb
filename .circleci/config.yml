version: 2.1

orbs:
  win: circleci/windows@5.0.0
  slack: circleci/slack@4.10.1
  go: circleci/go@1.7.1
  gcloud: circleci/gcp-cli@3.0.1
  gke: circleci/gcp-gke@2.0.0

parameters:
  manual:
    type: boolean
    default: false
  manual_test:
    type: boolean
    default: false
  manual_win:
    type: boolean
    default: false
  manual_mac:
    type: boolean
    default: false
  manual_test_image:
    type: string
    default: "python:3.7"
  manual_test_toxenv:
    type: string
    default: "py37"
  manual_win_toxenv:
    type: string
    default: "py37"
  manual_mac_toxenv:
    type: string
    default: "py37"
  manual_test_name:
    type: string
    default: "man-lin-py37"
  manual_win_name:
    type: string
    default: "man-win-py37"
  manual_mac_name:
    type: string
    default: "man-mac-py37"
  manual_parallelism:
    type: integer
    default: 1
  manual_xdist:
    type: integer
    default: 1
  tox_version:
    type: string
    default: "3.24.0"
  container_registry:
    type: string
    default: "gcr.io"
  gcp_cluster_name:
    type: string
    default: "sdk-nightly"
  manual_nightly:
    type: boolean
    default: false
  nightly_git_branch:
    type: string
    default: main
  nightly_slack_notify:
    type: boolean
    default: true
  nightly_execute_standalone_cpu:
    type: boolean
    default: true
  nightly_execute_standalone_gpu:
    type: boolean
    default: true
  nightly_execute_kfp:
    type: boolean
    default: true
  nightly_execute_standalone_gpu_win:
    type: boolean
    default: true
  nightly_execute_imports:
    type: boolean
    default: true
  nightly_execute_regression:
    type: boolean
    default: true
  wandb_server_tag:
    type: string
    default: "master"

commands:
  save-test-results:
    description: "Save test results"
    steps:
      - unless:
          condition: << pipeline.parameters.manual >>
          steps:
            - store_test_results:
                path: test-results
            - store_artifacts:
                path: test-results
            - store_artifacts:
                path: mypy-results
            - store_artifacts:
                path: cover-results

  setup_docker_buildx:
    description: Enable remote docker, and install the expanded `buildx` command for the CLI. Only works on alpine-based images.
    parameters:
      docker_layer_caching:
        type: boolean
        default: false
    steps:
      - setup_remote_docker:
          version: 20.10.12
          docker_layer_caching: << parameters.docker_layer_caching >>
      - run: apk add docker-cli-buildx --repository=http://dl-cdn.alpinelinux.org/alpine/edge/community

  setup_gcloud:
    parameters:
      cluster:
        description: "cluster name"
        type: string
        default: << pipeline.parameters.gcp_cluster_name >>
    steps:
      - run:
          name: "Setup gcloud and kubectl"
          command: |
            echo $GCLOUD_SERVICE_KEY > ${HOME}/gcloud-service-key.json
            gcloud --quiet components update
            gcloud --quiet components install gke-gcloud-auth-plugin
            gcloud --quiet components install kubectl
            gcloud auth activate-service-account --key-file=${HOME}/gcloud-service-key.json
            gcloud --quiet config set project $GOOGLE_PROJECT_ID
            gcloud --quiet config set compute/zone $GOOGLE_COMPUTE_ZONE
            gcloud auth configure-docker --quiet << pipeline.parameters.container_registry >>
          environment:
            GKE_CLUSTER_NAME: <<parameters.cluster >>

  create_gke_cluster:
    parameters:
      cluster:
        description: "cluster name"
        type: string
        default: << pipeline.parameters.gcp_cluster_name >>
      no-output-timeout:
        description: >
          Elapsed time that the cluster creation command can run on CircleCI without
          output. The string is a decimal with unit suffix, such as “20m”, “1.25h”,
          “5s”
        type: string
        default: 15m
      num_nodes:
        description: "Number of nodes to create"
        type: integer
        default: 1
      machine_type:
        description: "GKE cluster machine type"
        type: string
        default: "n1-standard-8"
      disk_size:
        description: "GKE cluster disk size"
        type: integer
        default: 100
      disk_type:
        description: "GKE cluster disk type"
        type: string
        default: "pd-ssd"
      gpu_type:
        description: "GKE cluster GPU type"
        type: string
        default: "nvidia-tesla-t4"
      gpu_count:
        description: "GKE cluster GPU count"
        type: integer
        default: 2
    steps:
      - setup_gcloud
      - run:
          name: "Check if cluster exists and delete if it does"
          command: |
            cluster_exists=$(gcloud container clusters list --filter="name=<< parameters.cluster >>" --format="value(name)" | wc -l | xargs)
            gcloud container clusters list --filter="name=<< parameters.cluster >>" --format="value(name)"
            if [ $? -eq 0 ] && [ $cluster_exists -eq 1 ]; then
              gcloud container clusters delete << parameters.cluster >> --quiet
            fi
            exit 0
      - run:
          name: "Create GKE cluster"
          command: |
            gcloud container clusters create $GKE_CLUSTER_NAME \
            --num-nodes=<< parameters.num_nodes >> --machine-type=<< parameters.machine_type >> \
            --disk-size=<< parameters.disk_size >> --disk-type=<< parameters.disk_type >> \
            --accelerator=type=<< parameters.gpu_type >>,count=<< parameters.gpu_count >>
          environment:
            GKE_CLUSTER_NAME: << parameters.cluster >>
          no_output_timeout: << parameters.no-output-timeout>>

  get_gke_cluster_credentials:
    parameters:
      cluster:
        description: "cluster name"
        type: string
        default: << pipeline.parameters.gcp_cluster_name >>
    steps:
      - run:
          name: "Get gke cluster credentials"
          command: |
            gcloud container clusters get-credentials << parameters.cluster >>
          environment:
            GKE_CLUSTER_NAME: << parameters.cluster >>

jobs:
  regression:
    parameters:
      python_version_major:
        type: integer
        default: 3
      python_version_minor:
        type: integer
        default: 7
      toxenv:
        type: string
      shard:
        type: string
        default: "base"
      notify_on_failure:
        type: boolean
        default: false
      notify_on_failure_channel:
        type: string
        default: "$SLACK_SDK_NIGHTLY_CI_CHANNEL"
      parallelism:
        type: integer
        default: 1
      execute:
        type: boolean
        default: true
      tox_args:
        type: string
        default: "--cli_branch $CIRCLE_BRANCH"
    docker:
      - image: "python:<<parameters.python_version_major>>.<<parameters.python_version_minor>>"
    parallelism: << parameters.parallelism >>
    resource_class: xlarge
    working_directory: /mnt/ramdisk/wandb
    steps:
      - checkout
      - add_ssh_keys:
          fingerprints:
      - when:
          condition: << parameters.execute >>
          steps:
            - run:
                name: Install system deps
                command: |
                  apt-get update && apt-get install -y libsndfile1 ffmpeg psmisc
            - run:
                name: Setup environment
                command: |
                  curl https://pyenv.run | bash
                  echo 'export PATH="$HOME/.pyenv/bin:$PATH"' >> ~/.bashrc
                  echo 'eval "$(pyenv init -)"' >> ~/.bashrc
                  echo 'eval "$(pyenv virtualenv-init -)"' >> ~/.bashrc
                  source ~/.bashrc
                no_output_timeout: 30m
            - run:
                name: Install tox
                command: |
                  pip install tox==<< pipeline.parameters.tox_version >>
                  pip install -U pip
                no_output_timeout: 5m
            - run:
                name: Run tests
                no_output_timeout: 240m
                command: |
                  source ~/.bashrc
                  tox -v -e << parameters.toxenv >> -- << parameters.tox_args >>
            #            - save-test-results
            # conditionally post a notification to slack if the job failed
            - when:
                condition: << parameters.notify_on_failure >>
                steps:
                  - slack/notify:
                      event: fail
                      template: basic_fail_1
                      mentions: "@channel"
                      # taken from slack-secrets context
                      channel: << parameters.notify_on_failure_channel >>

  tox-base:
    parameters:
      python_version_major:
        type: integer
        default: 3
      python_version_minor:
        type: integer
        default: 7
      toxenv:
        type: string
      shard:
        type: string
        default: "base"
      notify_on_failure:
        type: boolean
        default: false
      notify_on_failure_channel:
        type: string
        default: "$SLACK_SDK_NIGHTLY_CI_CHANNEL"
      parallelism:
        type: integer
        default: 1
      execute:
        type: boolean
        default: true
      tox_args:
        type: string
        default: ""
    docker:
      - image: "python:<<parameters.python_version_major>>.<<parameters.python_version_minor>>"
    parallelism: << parameters.parallelism >>
    resource_class: xlarge
    working_directory: /mnt/ramdisk
    steps:
      - checkout
      - when:
          condition: << parameters.execute >>
          steps:
            - run:
                name: Install system deps
                command: |
                  apt-get update && apt-get install -y libsndfile1 ffmpeg
            - run:
                name: Install python dependencies
                command: |
                  pip install tox==<< pipeline.parameters.tox_version >>
                  pip install -U pip
                no_output_timeout: 5m
            - run:
                name: Run tests
                no_output_timeout: 10m
                command: |
                  CI_PYTEST_SPLIT_ARGS="--splits $CIRCLE_NODE_TOTAL --group $(( $CIRCLE_NODE_INDEX + 1 ))" tox -v -e << parameters.toxenv >> -- << parameters.tox_args >>
            - save-test-results
            # conditionally post a notification to slack if the job failed
            - when:
                condition: << parameters.notify_on_failure >>
                steps:
                  - slack/notify:
                      event: fail
                      template: basic_fail_1
                      mentions: "@channel"
                      # taken from slack-secrets context
                      channel: << parameters.notify_on_failure_channel >>

  pytest:
    parameters:
      python_version_major:
        type: integer
        default: 3
      python_version_minor:
        type: integer
        default: 8
      toxenv:
        type: string
      notify_on_failure:
        type: boolean
        default: false
      xdist:
        type: integer
        default: 6
      tox_args:
        type: string
        default: ""
    docker:
      - image: "python:<<parameters.python_version_major>>.<<parameters.python_version_minor>>"
      - image: gcr.io/wandb-production/local-testcontainer:<< pipeline.parameters.wandb_server_tag >>
        auth:
          username: _json_key
          password: $GCP_SERVICE_ACCOUNT_JSON_DECODED
        environment:
          CI: 1
          WANDB_ENABLE_TEST_CONTAINER: true
    resource_class: xlarge
    working_directory: /mnt/ramdisk
    steps:
      - checkout
      - run:
          name: Install system deps
          command: |
            apt-get update && apt-get install -y libsndfile1 ffmpeg
      - run:
          name: Install python dependencies
          command: |
            pip install tox==<< pipeline.parameters.tox_version >>
            pip install -U pip
            while ! curl http://localhost:8080/healthz; do sleep 1; done
          no_output_timeout: 5m
      - run:
          name: Run tests
          no_output_timeout: 10m
          command: |
            CI_PYTEST_PARALLEL=<< parameters.xdist >> \
            tox -v -e <<parameters.toxenv>>  \
              -- --wandb-server-tag << pipeline.parameters.wandb_server_tag >> << parameters.tox_args >>
      - save-test-results
      # conditionally post a notification to slack if the job failed
      - when:
          condition: << parameters.notify_on_failure >>
          steps:
            - slack/notify:
                event: fail
                template: basic_fail_1
                mentions: "@channel"
                # taken from slack-secrets context
                channel: $SLACK_SDK_NIGHTLY_CI_CHANNEL

  protobuf-compatability:
    parameters:
      python_version_major:
        type: integer
        default: 3
      python_version_minor:
        type: integer
        default: 8
    docker:
      - image: "python:<<parameters.python_version_major>>.<<parameters.python_version_minor>>"
    resource_class: small
    working_directory: /mnt/ramdisk
    steps:
      - checkout
      - run:
          name: Install system deps
          command: |
            apt-get update && apt-get install -y libsndfile1 ffmpeg
      - run:
          name: Check protobuf version compatibility
          command: |
            pip install -U pip
            pip install .
            python tools/check-protobuf-version-compatibility.py
          no_output_timeout: 5m
      - save-test-results

  win:
    parameters:
      python_version_major:
        type: integer
        default: 3
      python_version_minor:
        type: integer
        default: 9
      toxenv:
        type: string
      parallelism:
        type: integer
        default: 4
      xdist:
        type: integer
        default: 3
      machine_executor:
        type: string
        default: "default" # "default" or "server-2019-cuda"
      executor_size:
        type: string
        default: "large" # could only be "medium" for "server-2019-cuda"
      execute:
        type: boolean
        default: true
      tox_args:
        type: string
        default: ""
    executor:
      name: win/<< parameters.machine_executor >>
      size: << parameters.executor_size >>
    parallelism: << parameters.parallelism >>
    steps:
      - checkout
      - when:
          condition: << parameters.execute >>
          steps:
            - run:
                name: Install python dependencies
                shell: bash.exe
                command: |
                  pip install tox==<< pipeline.parameters.tox_version >>
            - run:
                name: Temporary conda hack
                shell: bash.exe
                command: |
                  cp /c/tools/miniconda3/python* /c/tools/miniconda3/lib/venv/scripts/nt/
            - when:
                condition:
                  equal: ["server-2019-cuda", << parameters.machine_executor >>]
                steps:
                  - run:
                      name: Update tox.ini on a GPU machine to install the proper pytorch version
                      shell: bash.exe
                      command: |
                        CUDA_VERSION=`ls "/c/Program Files/NVIDIA GPU Computing Toolkit/CUDA"`
                        CUDA_VERSION_NO_DOT=`echo "${CUDA_VERSION//./}"`
                        v=${CUDA_VERSION_NO_DOT:1}
                        sed -i -e "s/whl\/cpu/whl\/cu$v/g" tox.ini
            - run:
                name: Run tests
                shell: bash.exe
                command: |
                  echo $GCLOUD_SERVICE_KEY > key.json
                  gcloud auth activate-service-account --key-file=key.json
                  yes | gcloud auth configure-docker
                  DATE=$(date -u +%Y%m%d) CI_PYTEST_PARALLEL=<< parameters.xdist >> CI_PYTEST_SPLIT_ARGS="--splits $CIRCLE_NODE_TOTAL --group $(( $CIRCLE_NODE_INDEX + 1 ))" tox -v -e << parameters.toxenv >> -- << parameters.tox_args >>
                no_output_timeout: 10m
            - save-test-results

  mac:
    parameters:
      python_version_major:
        type: integer
        default: 3
      python_version_minor:
        type: integer
        default: 7
      toxenv:
        type: string
      parallelism:
        type: integer
        default: 4
      xdist:
        type: integer
        default: 3
      tox_args:
        type: string
        default: ""
    macos:
      xcode: 13.4.1
    resource_class: large
    parallelism: << parameters.parallelism >>
    steps:
      - checkout
      - run:
          name: Install python dependencies
          command: |
            pip3 install tox==<< pipeline.parameters.tox_version >>
      - run:
          name: Run tests
          # Tests failed with Too many open files, so added ulimit
          command: |
            ulimit -n 4096
            CI_PYTEST_PARALLEL=<< parameters.xdist >> CI_PYTEST_SPLIT_ARGS="--splits $CIRCLE_NODE_TOTAL --group $(( $CIRCLE_NODE_INDEX + 1 ))" python3 -m tox -v -e << parameters.toxenv >> -- << parameters.tox_args >>
          no_output_timeout: 10m
      - save-test-results

  launch:
    parameters:
      toxenv:
        type: string
    machine:
      image: ubuntu-2004:202104-01
      docker_layer_caching: true
    resource_class: large
    steps:
      - attach_workspace:
          at: .
      - checkout
      - run:
          name: Install python dependencies, build r2d
          command: |
            pip3 install tox==<< pipeline.parameters.tox_version >>
            pip3 install chardet
            pip3 install iso8601
      - run:
          name: pull base docker images
          command: |
            docker pull nvidia/cuda:10.0-runtime
            docker pull python:3.6-buster
      - run:
          name: Run tests
          command: |
            python3 -m tox -vv -e << parameters.toxenv >>
          no_output_timeout: 10m
      - save-test-results

  kfp:
    parameters:
      toxenv:
        type: string
      execute:
        type: boolean
        default: true
      notify_on_failure:
        type: boolean
        default: true
      notify_on_success:
        type: boolean
        default: false
    machine:
      image: ubuntu-2004:2022.04.1
      docker_layer_caching: true
    resource_class: large
    steps:
      - attach_workspace:
          at: .
      - checkout
      - when:
          condition: << parameters.execute >>
          steps:
            - run:
                name: Install system deps
                command: sudo apt update && sudo apt-get install -y libsndfile1 ffmpeg
            - run:
                name: Use py37
                command: |
                  pyenv install -s 3.7.13
                  pyenv versions
                  pyenv global 3.7.13
            - run:
                name: Install python dependencies
                command: |
                  pip install --upgrade pip
                  pip install tox==<< pipeline.parameters.tox_version >>
            - run:
                name: Install kubectl
                command: |
                  curl -LO "https://dl.k8s.io/release/$(curl -L -s https://dl.k8s.io/release/stable.txt)/bin/linux/amd64/kubectl"
                  sudo install -o root -g root -m 0755 kubectl /usr/local/bin/kubectl
            - run:
                name: Install kind
                command: |
                  curl -Lo ./kind/kind https://kind.sigs.k8s.io/dl/v0.11.1/kind-linux-amd64 --create-dirs
                  chmod +x ./kind/kind
                  export PATH="./kind:$PATH"
                  kind create cluster
            - run:
                name: Install KFP
                command: |
                  export PIPELINE_VERSION=1.7.1
                  kubectl apply -k "github.com/kubeflow/pipelines/manifests/kustomize/cluster-scoped-resources?ref=$PIPELINE_VERSION"
                  sleep 10s
                  kubectl wait --for condition=established --timeout=60s crd/applications.app.k8s.io
                  kubectl apply -k "github.com/kubeflow/pipelines/manifests/kustomize/env/platform-agnostic-pns?ref=$PIPELINE_VERSION"
                  sleep 10s
                  kubectl wait --for condition=ready --timeout=300s pods -n kubeflow --all
                  kubectl port-forward -n kubeflow svc/ml-pipeline-ui 8080:80 &
            - run:
                name: Run tests
                command: |
                  tox -v -e << parameters.toxenv >>
                no_output_timeout: 25m
            # conditionally post a notification to slack if the job failed/succeeded
            - when:
                condition: << parameters.notify_on_failure >>
                steps:
                  - slack/notify:
                      event: fail
                      template: basic_fail_1
                      mentions: "@channel"
                      # taken from slack-secrets context
                      channel: $SLACK_SDK_NIGHTLY_CI_CHANNEL
            - when:
                condition: << parameters.notify_on_success >>
                steps:
                  - slack/notify:
                      event: pass
                      template: basic_success_1
                      # taken from slack-secrets context
                      channel: $SLACK_SDK_NIGHTLY_CI_CHANNEL
            - save-test-results

  slack_notify:
    parameters:
      message:
        type: string
        default: ":runner:"
      execute:
        type: boolean
        default: true
    docker:
      - image: "cimg/base:stable"
    steps:
      - when:
          condition: << parameters.execute >>
          steps:
            - slack/notify:
                custom: |
                  {
                    "blocks": [
                      {
                        "type": "section",
                        "fields": [
                          {
                            "type": "plain_text",
                            "text": "<< parameters.message >>",
                            "emoji": true
                          }
                        ]
                      }
                    ]
                  }
                event: always
                channel: $SLACK_SDK_NIGHTLY_CI_CHANNEL
      # this is to make sure `steps` is not empty
      - run:
          name: Print message to stdout
          command: echo << parameters.message >>

  # Build the docker image for a yea shard of the nightly workflow.
  sdk_docker:
    parameters:
      description:
        type: string
      path:
        type: string
      image_name:
        type: string
      python_version:
        type: string
        default: "3.9"
      git_branch:
        type: string
        default: "main"
      execute:
        type: boolean
        default: true
      notify_on_failure:
        type: boolean
        default: false
    docker:
      - image: "google/cloud-sdk:alpine"
    steps:
      - checkout
      - when:
          condition: << parameters.execute >>
          steps:
            - gcloud/install
            #            - gcloud/install:
            #                version: "413.0.0"
            #                components: "docker-credential-gcr"
            - setup_gcloud
            - setup_docker_buildx:
                docker_layer_caching: false
            - run:
                name: "Build << parameters.description >>"
                command: |
                  cd << parameters.path >>
                  docker build \
                    -t << parameters.image_name >> \
                    --build-arg PYTHON_VERSION=<< parameters.python_version >> \
                    --build-arg GIT_BRANCH=<< parameters.git_branch >> \
                    --build-arg UTC_DATE=$(date -u +%Y%m%d) \
                    .
            - run:
                name: "Push << parameters.description >> to container registry"
                command: |
                  docker push << parameters.image_name >>
            # todo: clean up old images in gcr.io
      # conditionally post a notification to slack if the job failed
      - when:
          condition: << parameters.notify_on_failure >>
          steps:
            - slack/notify:
                event: fail
                template: basic_fail_1
                mentions: "@channel"
                # taken from slack-secrets context
                channel: $SLACK_SDK_NIGHTLY_CI_CHANNEL

  # Nightly workflow for the SDK.
  #  - spin_up_cluster job creates a GKE cluster
  #  - individual test jobs use the cluster created by the spin_up_cluster job
  #     - each requires spin_up_cluster to be run first
  #     - each runs in parallel
  #     - installs gcloud and gke and spins up a pod, deploys the test,
  #       then polls the pod for results, and finally deletes the pod
  #  - shut_down_cluster job that deletes the cluster created by the spin_up_cluster job
  #     - requires spin_up_cluster to be run first
  #     -

  # manage cluster: spin it up and shut it down
  spin_up_cluster:
    parameters:
      cluster:
        type: string
        default: << pipeline.parameters.gcp_cluster_name >>
      notify_on_failure:
        type: boolean
        default: false
    docker:
      - image: "cimg/base:stable"
    steps:
      - checkout
      - go/install
      - gcloud/install
      - setup_gcloud
      - create_gke_cluster:
          cluster: << parameters.cluster >>
      - get_gke_cluster_credentials:
          cluster: << parameters.cluster >>
      - run:
          name: "Install GPU drivers"
          command: |
            kubectl apply -f https://raw.githubusercontent.com/GoogleCloudPlatform/container-engine-accelerators/master/nvidia-driver-installer/cos/daemonset-preloaded-latest.yaml
      # conditionally post a notification to slack if the job failed
      - when:
          condition: << parameters.notify_on_failure >>
          steps:
            - slack/notify:
                event: fail
                template: basic_fail_1
                mentions: "@channel"
                # taken from slack-secrets context
                channel: $SLACK_SDK_NIGHTLY_CI_CHANNEL

  shut_down_cluster:
    parameters:
      cluster:
        type: string
        default: << pipeline.parameters.gcp_cluster_name >>
      sleep_time: # time in seconds to wait before re-checking pod status
        type: integer
        default: 30
      notify_on_failure:
        type: boolean
        default: false
    docker:
      - image: "cimg/base:stable"
    steps:
      - checkout
      - go/install
      - gcloud/install
      - setup_gcloud
      - get_gke_cluster_credentials:
          cluster: << parameters.cluster >>
      - run:
          # todo: think about how to check statuses of pods before deleting cluster
          name: "Wait for pods to finish"
          command: |
            echo "Waiting for pods to finish"
            sleep 300
            count_all_pods_terminated=0
            while true; do
              kubectl get pods
              terminated_pods=`kubectl get pods --field-selector=status.phase!=Succeeded,status.phase!=Failed 2>&1`
              all_pods_terminated=`echo $(echo $terminated_pods | grep -c "No resources found")`
              if [ "$all_pods_terminated" -eq "1" ]; then
                count_all_pods_terminated=$((count_all_pods_terminated + 1))
                echo "All pods have terminated ($count_all_pods_terminated)"
                # make sure we have seen all pods terminated twice to give pod attach a chance to run
                if [ $count_all_pods_terminated -ge 2 ]; then break; fi
              fi
              sleep << parameters.sleep_time >>
            done
          no_output_timeout: "25m"
      - run:
          name: "Delete cluster"
          command: gcloud container clusters delete << parameters.cluster >>
          when: always
          no_output_timeout: "10m"
      # conditionally post a notification to slack if the job failed
      - when:
          condition: << parameters.notify_on_failure >>
          steps:
            - slack/notify:
                event: fail
                template: basic_fail_1
                mentions: "@channel"
                # taken from slack-secrets context
                channel: $SLACK_SDK_NIGHTLY_CI_CHANNEL

  cloud_test:
    parameters:
      cluster:
        type: string
        default: << pipeline.parameters.gcp_cluster_name >>
      image_name:
        type: string
      path:
        type: string
      pod_config_name:
        type: string
        default: pod.yaml
      pod_name: # same as in <path>/pod.yaml
        type: string
      sleep_time: # time in seconds to wait before re-checking pod status
        type: integer
        default: 5
      notify_on_failure:
        type: boolean
        default: true
      notify_on_success:
        type: boolean
        default: false
      execute:
        type: boolean
        default: true
    docker:
      - image: "cimg/base:stable"
    steps:
      - checkout
      - when:
          condition: << parameters.execute >>
          steps:
            - go/install
            - gcloud/install
            - setup_gcloud
            - get_gke_cluster_credentials:
                cluster: << parameters.cluster >>
            - run:
                name: "Propagate the WANDB_API_KEY environment variable to pod.yaml"
                command: |
                  sed -i -e 's/WANDB_API_KEY_PLACEHOLDER/'"$WANDB_API_KEY"'/g' << parameters.path >>/<< parameters.pod_config_name >>
            - run:
                name: "Spin up pod"
                command: |
                  kubectl apply -f << parameters.path >>/<< parameters.pod_config_name >>
            - run:
                name: "Wait for pod to be up and running"
                command: |
                  while true; do
                    kubectl get pods
                    pod_state=$(kubectl get pods | grep << parameters.pod_name >>)
                    if [ "$(echo "$pod_state" | grep -c 'Running')" -eq "1" ]; then
                      echo "Pod for << parameters.image_name >> is ready"
                      exit 0
                    elif [ "$(echo "$pod_state" | grep -c 'Completed')" -eq "1" ]; then
                      echo "Pod for << parameters.image_name >> has completed"
                      exit 0
                    elif [ "$(echo "$pod_state" | grep -c 'Error')" -eq "1" ] || [ "$(echo "$pod_state" | grep -c 'CrashLoopBackOff')" -eq "1" ]; then
                      echo "Pod for << parameters.image_name >> is in an error state"
                      kubectl logs << parameters.pod_name >>
                      exit 1
                    fi
                    sleep << parameters.sleep_time >>
                  done
                no_output_timeout: "5m"
            - run:
                name: "Wait for tests to finish"
                command: |
                  sleep 30

                  while true; do
                    kubectl get pods
                    pod_state=$(kubectl get pods | grep << parameters.pod_name >>)
                    if [ "$(echo "$pod_state" | grep -c 'Running')" -eq "1" ]; then
                      echo "Pod for << parameters.image_name >> is running"
                    elif [ "$(echo "$pod_state" | grep -c 'Completed')" -eq "1" ]; then
                      echo "Pod for << parameters.image_name >> has completed"
                      break
                    elif [ "$(echo "$pod_state" | grep -c 'Error')" -eq "1" ] || [ "$(kubectl get pods | grep -c 'CrashLoopBackOff')" -eq "1" ]; then
                      echo "Pod for << parameters.image_name >> is in an error state"
                      kubectl logs << parameters.pod_name >>
                      exit 1
                    fi
                    echo "Sleeping for << parameters.sleep_time >> seconds"
                    echo
                    sleep << parameters.sleep_time >>
                  done
                no_output_timeout: "20m"
            - run:
                name: "Grab results"
                command: |
                  # grab result data
                  echo "Launch attach pod to get results..."
                  kubectl create -f << parameters.path >>/attach.yaml
                  while true; do
                    kubectl get pods
                    pod_state=$(kubectl get pods | grep << parameters.pod_name >>-attach-pod)
                    if [ "$(echo "$pod_state" | grep -c 'Running')" -eq "1" ]; then
                      echo "Attach Pod for << parameters.image_name >> is running"
                      break
                    elif [ "$(echo "$pod_state" | grep -c 'Completed')" -eq "1" ]; then
                      echo "Attach Pod for << parameters.image_name >> has completed"
                      break
                    elif [ "$(echo "$pod_state" | grep -c 'Error')" -eq "1" ] || [ "$(kubectl get pods | grep -c 'CrashLoopBackOff')" -eq "1" ]; then
                      echo "Attach Pod for << parameters.image_name >> is in an error state"
                      kubectl logs << parameters.pod_name >>-attach-pod
                      echo "About to exit"
                      exit 1
                    fi
                    echo "Sleeping for << parameters.sleep_time >> seconds"
                    echo
                    sleep << parameters.sleep_time >>
                  done
                  echo "Copy results from pod..."
                  mkdir -p results/<< parameters.pod_name >>
                  kubectl cp << parameters.pod_name >>-attach-pod:/wandb-store/test-results results/<< parameters.pod_name >>
                  echo "Delete attach pod..."
                  kubectl delete pod << parameters.pod_name >>-attach-pod
                no_output_timeout: "10m"
            - run:
                # todo: make getting the exit_code more robust: add check for "commands succeeded"
                name: "Get pod logs and parse exit code"
                command: |
                  kubectl logs << parameters.pod_name >>
                  logs=`kubectl logs << parameters.pod_name >>`
                  exit_code=`echo $(echo $logs | grep -c "commands failed")`
                  echo "Pod for << parameters.image_name >> exited with code ${exit_code}"
                  exit ${exit_code}
                no_output_timeout: "20m"
            - store_test_results:
                path: results/<< parameters.pod_name >>/test-results
            - store_artifacts:
                path: results/<< parameters.pod_name >>/test-results
                destination: test-results
            - run:
                name: "Delete the pod"
                when: always
                command: |
                  kubectl get pods
                  kubectl delete -f << parameters.path >>/<< parameters.pod_config_name >> || echo "Problem deleting pod"
                  kubectl delete -f << parameters.path >>/attach.pod || echo "Problem deleting attach pod"
            # conditionally post a notification to slack if the job failed/succeeded
            - when:
                condition: << parameters.notify_on_failure >>
                steps:
                  - slack/notify:
                      event: fail
                      template: basic_fail_1
                      mentions: "@channel"
                      # taken from slack-secrets context
                      channel: $SLACK_SDK_NIGHTLY_CI_CHANNEL
            - when:
                condition: << parameters.notify_on_success >>
                steps:
                  - slack/notify:
                      event: pass
                      template: basic_success_1
                      # taken from slack-secrets context
                      channel: $SLACK_SDK_NIGHTLY_CI_CHANNEL

  pip_install_wandb:
    parameters:
      python_version:
        type: string
      notify_on_failure:
        type: boolean
        default: true
      notify_on_success:
        type: boolean
        default: false
    docker:
      - image: "python:<< parameters.python_version >>"
    steps:
      - run:
          name: "Install stable version of wandb with stable versions of dependencies"
          command: |
            pip install wandb
            python -c "import wandb"
            pip freeze > deps_wandb.txt
            pip uninstall -y -r deps_wandb.txt
          when: always
      - run:
          name: "Install pre-release version of wandb with stable versions of dependencies"
          command: |
            pip install --pre wandb
            python -c "import wandb"
            pip freeze > deps_wandb_pre.txt
            pip uninstall -y -r deps_wandb_pre.txt
          when: always
      - run:
          name: "Install stable version of wandb with pre-release versions of dependencies"
          command: |
            wget https://raw.githubusercontent.com/wandb/wandb/$CIRCLE_BRANCH/requirements.txt
            for r in `grep -o '^[^(#,;)]*' requirements.txt`; do pip install --upgrade --pre "$r"; done
            pip install wandb
            python -c "import wandb"
            pip freeze > deps_wandb_deps_pre.txt
            pip uninstall -y -r deps_wandb_deps_pre.txt
          when: always
      - run:
          name: "Install pre-release version of wandb with pre-release versions of dependencies"
          command: |
            for r in `grep -o '^[^(#,;)]*' requirements.txt`; do pip install --upgrade --pre "$r"; done
            pip install --pre wandb
            python -c "import wandb"
          when: always

      # conditionally post a notification to slack if the job failed/succeeded
      - when:
          condition: << parameters.notify_on_failure >>
          steps:
            - slack/notify:
                event: fail
                template: basic_fail_1
                mentions: "@channel"
                # taken from slack-secrets context
                channel: $SLACK_SDK_NIGHTLY_CI_CHANNEL
      - when:
          condition: << parameters.notify_on_success >>
          steps:
            - slack/notify:
                event: pass
                template: basic_success_1
                # taken from slack-secrets context
                channel: $SLACK_SDK_NIGHTLY_CI_CHANNEL

workflows:
  nightly:
    when:
      or:
        - and:
            - equal:
                - << pipeline.trigger_source >>
                - scheduled_pipeline
            - equal:
                - << pipeline.schedule.name >>
                - "nightly"
        - << pipeline.parameters.manual_nightly >> # this is a manual trigger
    jobs:
      #
      # "And now my watch begins"
      #
      - slack_notify:
          name: "slack-notify-on-start"
          context: slack-secrets
          # todo? add a link to the pipeline in the message
          message: ":runner: *Nightly run started!*"
          execute: << pipeline.parameters.nightly_slack_notify >>
      #
      # Regression tests
      #
      - regression:
          matrix:
            parameters:
              python_version_major: [3]
              python_version_minor: [7]
              shard:
                - yolov5
                - huggingface
                - keras
                - tensorflow
                # - pytorch
                - wandb-sdk-standalone
                - wandb-sdk-examples
                - wandb-sdk-other
                - s3
                - sagemaker
          name: "regression-<<matrix.shard>>"
          toxenv: "regression-<<matrix.shard>>-py<<matrix.python_version_major>><<matrix.python_version_minor>>"
          execute: << pipeline.parameters.nightly_execute_regression >>
          context:
            - slack-secrets
            - aws-wandb-testing-secrets
          requires:
            - "slack-notify-on-start"
          notify_on_failure: true
      #
      # kfp tests
      #
      - kfp:
          name: "mach-kubeflow"
          toxenv: "func-s_kfp-py37"
          execute: << pipeline.parameters.nightly_execute_kfp >>
          context: slack-secrets
          notify_on_failure: << pipeline.parameters.nightly_slack_notify >>
          requires:
            - "slack-notify-on-start"
      #
      # import tests
      #
      - tox-base:
          execute: << pipeline.parameters.nightly_execute_imports >>
          matrix:
            parameters:
              python_version_major: [3]
              python_version_minor: [8]
              shard:
                - "imports1"
                - "imports2"
                - "imports3"
                - "imports4"
                - "imports5"
                - "imports6"
                - "imports7"
                - "imports8"
                - "imports9"
                - "imports10"
                - "imports11"
                - "imports12"
          name: "func-s_<<matrix.shard>>-lin-py<<matrix.python_version_major>><<matrix.python_version_minor>>"
          toxenv: "func-s_<<matrix.shard>>-py<<matrix.python_version_major>><<matrix.python_version_minor>>"
          tox_args: "tests/functional_tests"
          context: slack-secrets
          requires:
            - "slack-notify-on-start"
          notify_on_failure: true
          notify_on_failure_channel: $SLACK_SDK_NIGHTLY_CI_GROWTH_CHANNEL
      #
      # protobuf compatibility tests
      #
      - protobuf-compatability:
          matrix:
            parameters:
              python_version_major: [3]
              python_version_minor: [7, 8, 9, 10]
          name: "protobuf-compatability-py<<matrix.python_version_major>><<matrix.python_version_minor>>"
          requires:
            - "slack-notify-on-start"
      #
      # standalone GPU tests on Windows
      #
      - win:
          machine_executor: "server-2019-cuda"
          executor_size: "medium"
          execute: << pipeline.parameters.nightly_execute_standalone_gpu_win >>
          matrix:
            parameters:
              python_version_major: [3]
              python_version_minor: [9]
          name: "func-s_standalone_gpu-win-py<<matrix.python_version_major>><<matrix.python_version_minor>>"
          toxenv: "standalone-gpu-py<<matrix.python_version_major>><<matrix.python_version_minor>>"
          tox_args: "tests/functional_tests"
          parallelism: 2
          xdist: 1
          requires:
            - "slack-notify-on-start"
      #
      # standalone tests on gke
      #
      # check that `pip install wandb` is successful
      - pip_install_wandb:
          matrix:
            parameters:
              python_version: ["3.6", "3.7", "3.8", "3.9", "3.10", "3.11"]
          context: slack-secrets
          notify_on_failure: << pipeline.parameters.nightly_slack_notify >>
          requires:
            - "slack-notify-on-start"
      # build docker images for yea shards
      - sdk_docker:
          name: "build-cpu-docker-image"
          description: "SDK Docker image for CPU testing"
          git_branch: << pipeline.parameters.nightly_git_branch >>
          path: "./tests/standalone_tests/shards/gke_cpu"
          image_name: << pipeline.parameters.container_registry >>/${GOOGLE_PROJECT_ID}/cpu-sdk:latest
          requires:
            - "slack-notify-on-start"
          execute: << pipeline.parameters.nightly_execute_standalone_cpu >>
          context: slack-secrets
          notify_on_failure: << pipeline.parameters.nightly_slack_notify >>
      - sdk_docker:
          name: "build-gpu-docker-image"
          description: "SDK Docker image for GPU testing"
          git_branch: << pipeline.parameters.nightly_git_branch >>
          path: "./tests/standalone_tests/shards/gke_gpu"
          image_name: << pipeline.parameters.container_registry >>/${GOOGLE_PROJECT_ID}/gpu-sdk:latest
          requires:
            - "slack-notify-on-start"
          execute: << pipeline.parameters.nightly_execute_standalone_gpu >>
          context: slack-secrets
          notify_on_failure: << pipeline.parameters.nightly_slack_notify >>
      # manage the gke cluster
      - spin_up_cluster:
          requires:
            - "slack-notify-on-start"
          context: slack-secrets
          notify_on_failure: << pipeline.parameters.nightly_slack_notify >>
      - shut_down_cluster:
          requires:
            - spin_up_cluster
          context: slack-secrets
          notify_on_failure: << pipeline.parameters.nightly_slack_notify >>
      # run the tests
      - cloud_test:
          name: "cloud-test-cpu"
          requires:
            - "build-cpu-docker-image"
            - spin_up_cluster
          path: "./tests/standalone_tests/shards/gke_cpu"
          pod_name: "cpu-pod"
          image_name: << pipeline.parameters.container_registry >>/${GOOGLE_PROJECT_ID}/cpu-sdk:latest
          context: slack-secrets
          notify_on_failure: << pipeline.parameters.nightly_slack_notify >>
          notify_on_success: << pipeline.parameters.nightly_slack_notify >>
          execute: << pipeline.parameters.nightly_execute_standalone_cpu >>
      - cloud_test:
          name: "cloud-test-gpu"
          requires:
            - "build-gpu-docker-image"
            - spin_up_cluster
          path: "./tests/standalone_tests/shards/gke_gpu"
          pod_name: "gpu-pod"
          image_name: << pipeline.parameters.container_registry >>/${GOOGLE_PROJECT_ID}/gpu-sdk:latest
          context: slack-secrets
          notify_on_failure: << pipeline.parameters.nightly_slack_notify >>
          notify_on_success: << pipeline.parameters.nightly_slack_notify >>
          execute: << pipeline.parameters.nightly_execute_standalone_gpu >>
      #
      # "And now my watch ends"
      #
      - slack_notify:
          execute: << pipeline.parameters.nightly_slack_notify >>
          name: "slack-notify-on-finish"
          context: slack-secrets
          requires:
            - shut_down_cluster
          message: ":checkered_flag: *Nightly run finished!*"

  main:
    when:
      and:
        - not:
            equal:
              - scheduled_pipeline
              - << pipeline.trigger_source >>
        - not: << pipeline.parameters.manual >>
    jobs:
      #
      # Linting
      #
      - tox-base:
          name: "code-check"
          python_version_minor: 8
          toxenv: "protocheck3,protocheck4,generatecheck,codecovcheck,mypy,mypy-report,pyupgrade,black,isort-check,ruff,flake8,docstrings"

      #
      # System tests with pytest on Linux, using real wandb server
      #
      - pytest:
          matrix:
            parameters:
              python_version_major: [3]
<<<<<<< HEAD
              python_version_minor: [6, 7, 8, 9, 10, 11]
          name: "unit-s_base-lin-py<<matrix.python_version_major>><<matrix.python_version_minor>>"
=======
              python_version_minor: [6, 7, 8, 9, 10]
          name: "system-linux-py<<matrix.python_version_major>><<matrix.python_version_minor>>"
>>>>>>> ef7372a6
          toxenv: "py<<matrix.python_version_major>><<matrix.python_version_minor>>,covercircle"
          tox_args: "tests/pytest_tests/system_tests/test_core"
      #
      # Unit tests with pytest on Linux, using the old mock server
      #
      - tox-base:
          matrix:
            parameters:
              python_version_major: [3]
<<<<<<< HEAD
              python_version_minor: [6, 7, 8, 9, 10, 11]
          name: "unit-s_base_mock_server-lin-py<<matrix.python_version_major>><<matrix.python_version_minor>>"
=======
              python_version_minor: [6, 7, 8, 9, 10]
          name: "unit-linux-mock_server-py<<matrix.python_version_major>><<matrix.python_version_minor>>"
>>>>>>> ef7372a6
          toxenv: "py<<matrix.python_version_major>><<matrix.python_version_minor>>,covercircle"
          tox_args: "tests/pytest_tests/unit_tests_old --ignore=tests/pytest_tests/unit_tests_old/tests_launch --ignore=tests/pytest_tests/unit_tests_old/tests_s_nb"
      #
      # Unit tests with pytest on Linux
      #
      - tox-base:
          matrix:
            parameters:
              python_version_major: [3]
              python_version_minor: [6, 7, 8, 9, 10]
          name: "unit-linux-py<<matrix.python_version_major>><<matrix.python_version_minor>>"
          toxenv: "py<<matrix.python_version_major>><<matrix.python_version_minor>>,covercircle"
          tox_args: "tests/pytest_tests/unit_tests"

      #
      # Unit tests with pytest on Windows and MacOS
      #
      - win:
          matrix:
            parameters:
              python_version_major: [3]
              python_version_minor: [9]
          name: "unit-win-mock_server-py<<matrix.python_version_major>><<matrix.python_version_minor>>"
          toxenv: "py<<matrix.python_version_major>><<matrix.python_version_minor>>,wincovercircle"
          tox_args: "tests/pytest_tests/unit_tests_old --timeout 300 --ignore=tests/pytest_tests/unit_tests_old/tests_launch --ignore=tests/pytest_tests/unit_tests_old/tests_s_nb"

      - win:
          matrix:
            parameters:
              python_version_major: [3]
              python_version_minor: [9]
          name: "unit-win-py<<matrix.python_version_major>><<matrix.python_version_minor>>"
          toxenv: "py<<matrix.python_version_major>><<matrix.python_version_minor>>,wincovercircle"
          tox_args: "tests/pytest_tests/unit_tests --timeout 300"

      - mac:
          matrix:
            parameters:
              python_version_major: [3]
              python_version_minor: [9]
          name: "unit-macos-mock_server-py<<matrix.python_version_major>><<matrix.python_version_minor>>"
          toxenv: "py<<matrix.python_version_major>><<matrix.python_version_minor>>,covercircle"
          tox_args: "tests/pytest_tests/unit_tests_old --ignore=tests/pytest_tests/unit_tests_old/tests_launch --ignore=tests/pytest_tests/unit_tests_old/tests_s_nb"

      - mac:
          matrix:
            parameters:
              python_version_major: [3]
              python_version_minor: [9]
          name: "unit-macos-py<<matrix.python_version_major>><<matrix.python_version_minor>>"
          toxenv: "py<<matrix.python_version_major>><<matrix.python_version_minor>>,covercircle"
          tox_args: "tests/pytest_tests/unit_tests"

      #
      # Functional tests with yea on Linux (base only)
      #
      - tox-base:
          matrix:
            parameters:
              python_version_major: [3]
              python_version_minor: [7]
              shard:
                - "base"
          name: "func-linux-s_<<matrix.shard>>-py<<matrix.python_version_major>><<matrix.python_version_minor>>"
          toxenv: "func-s_<<matrix.shard>>-py<<matrix.python_version_major>><<matrix.python_version_minor>>,func-covercircle"
          tox_args: "tests/functional_tests"

          parallelism: 4
      #
      # Functional tests with yea on Linux
      #
      - tox-base:
          matrix:
            parameters:
              python_version_major: [3]
              python_version_minor: [7]
              shard:
                - "sklearn"
                - "metaflow"
                - "tf115"
                - "tf21"
                - "tf24"
                - "tf25"
                - "tf26"
                - "ray112"
                - "ray2"
                - "service"
                - "noml"
                - "grpc"
                - "docs"
          name: "func-linux-s_<<matrix.shard>>-py<<matrix.python_version_major>><<matrix.python_version_minor>>"
          toxenv: "func-s_<<matrix.shard>>-py<<matrix.python_version_major>><<matrix.python_version_minor>>,func-covercircle"
          tox_args: "tests/functional_tests"

      #
      # Functional tests with yea on Windows
      #
      - win:
          matrix:
            parameters:
              python_version_major: [3]
              python_version_minor: [9]
          name: "func-win-s_base-py<<matrix.python_version_major>><<matrix.python_version_minor>>"
          toxenv: "func-s_base-py<<matrix.python_version_major>><<matrix.python_version_minor>>"
          tox_args: "tests/functional_tests"
          parallelism: 6
          xdist: 1

      #
      # wandb launch tests
      #
      - launch:
          name: "launch-mock-server"
          toxenv: "pylaunch,covercircle"

      - pytest:
          name: "launch-relay-server"
          toxenv: "pylaunch,covercircle"
          tox_args: "tests/pytest_tests/system_tests/tests_launch"

      #
      # wandb sweeps tests
      #
      - pytest:
          matrix:
            parameters:
              python_version_major: [3]
              python_version_minor: [8]
          name: "system-sweeps-linux-py<<matrix.python_version_major>><<matrix.python_version_minor>>"
          toxenv: "py<<matrix.python_version_major>><<matrix.python_version_minor>>,covercircle"
          tox_args: "tests/pytest_tests/system_tests/test_sweep"

      #
      # wandb artifacts tests
      #
      - pytest:
          matrix:
            parameters:
              python_version_major: [3]
              python_version_minor: [8]
          name: "system-artifacts-linux-py<<matrix.python_version_major>><<matrix.python_version_minor>>"
          toxenv: "py<<matrix.python_version_major>><<matrix.python_version_minor>>,covercircle"
          tox_args: "tests/pytest_tests/system_tests/test_artifacts"

      #
      # sharded unit tests
      #
      # s_nb: notebook tests
      - tox-base:
          matrix:
            parameters:
              python_version_major: [3]
              python_version_minor: [6]
          name: "unit-linux-notebooks-py<<matrix.python_version_major>><<matrix.python_version_minor>>"
          toxenv: "unit-s_nb-py<<matrix.python_version_major>><<matrix.python_version_minor>>,unit-covercircle"
      - win:
          matrix:
            parameters:
              python_version_major: [3]
              python_version_minor: [9]
          name: "unit-win-notebooks-py<<matrix.python_version_major>><<matrix.python_version_minor>>"
          toxenv: "unit-s_nb-py<<matrix.python_version_major>><<matrix.python_version_minor>>"
          parallelism: 1
          xdist: 1
      - mac:
          matrix:
            parameters:
              python_version_major: [3]
              python_version_minor: [9]
          name: "unit-macos-notebooks-py<<matrix.python_version_major>><<matrix.python_version_minor>>"
          toxenv: "unit-s_nb-py<<matrix.python_version_major>><<matrix.python_version_minor>>"
          parallelism: 1
          xdist: 1
      #
      # functional tests with different executors
      #
      - tox-base:
          matrix:
            parameters:
              python_version_major: [3]
              python_version_minor: [9]
              toxenv:
                - "executor-uwsgi"
                - "executor-gunicorn"
                - "executor-pex"
          name: "<<matrix.toxenv>>-linux-py<<matrix.python_version_major>><<matrix.python_version_minor>>"

  # todo: needs love
  #  manual_test:
  #    when: << pipeline.parameters.manual_test >>
  #    jobs:
  #      - test:
  #          name: << pipeline.parameters.manual_test_name >>
  #          image: << pipeline.parameters.manual_test_image >>
  #          toxenv: << pipeline.parameters.manual_test_toxenv >>
  #          parallelism: << pipeline.parameters.manual_parallelism >>
  #          xdist: << pipeline.parameters.manual_xdist >>
  #
  #  manual_win:
  #    when: << pipeline.parameters.manual_win >>
  #    jobs:
  #      - win:
  #          name: << pipeline.parameters.manual_win_name >>
  #          toxenv: << pipeline.parameters.manual_win_toxenv >>
  #          parallelism: << pipeline.parameters.manual_parallelism >>
  #          xdist: << pipeline.parameters.manual_xdist >>
  #
  #  manual_mac:
  #    when: << pipeline.parameters.manual_mac >>
  #    jobs:
  #      - mac:
  #          name: << pipeline.parameters.manual_mac_name >>
  #          toxenv: << pipeline.parameters.manual_mac_toxenv >>
  #          parallelism: << pipeline.parameters.manual_parallelism >>
  #          xdist: << pipeline.parameters.manual_xdist >><|MERGE_RESOLUTION|>--- conflicted
+++ resolved
@@ -1318,13 +1318,8 @@
           matrix:
             parameters:
               python_version_major: [3]
-<<<<<<< HEAD
               python_version_minor: [6, 7, 8, 9, 10, 11]
-          name: "unit-s_base-lin-py<<matrix.python_version_major>><<matrix.python_version_minor>>"
-=======
-              python_version_minor: [6, 7, 8, 9, 10]
           name: "system-linux-py<<matrix.python_version_major>><<matrix.python_version_minor>>"
->>>>>>> ef7372a6
           toxenv: "py<<matrix.python_version_major>><<matrix.python_version_minor>>,covercircle"
           tox_args: "tests/pytest_tests/system_tests/test_core"
       #
@@ -1334,13 +1329,8 @@
           matrix:
             parameters:
               python_version_major: [3]
-<<<<<<< HEAD
               python_version_minor: [6, 7, 8, 9, 10, 11]
-          name: "unit-s_base_mock_server-lin-py<<matrix.python_version_major>><<matrix.python_version_minor>>"
-=======
-              python_version_minor: [6, 7, 8, 9, 10]
           name: "unit-linux-mock_server-py<<matrix.python_version_major>><<matrix.python_version_minor>>"
->>>>>>> ef7372a6
           toxenv: "py<<matrix.python_version_major>><<matrix.python_version_minor>>,covercircle"
           tox_args: "tests/pytest_tests/unit_tests_old --ignore=tests/pytest_tests/unit_tests_old/tests_launch --ignore=tests/pytest_tests/unit_tests_old/tests_s_nb"
       #
