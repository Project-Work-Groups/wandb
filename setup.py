--- conflicted
+++ resolved
@@ -45,11 +45,7 @@
 
 setup(
     name="wandb",
-<<<<<<< HEAD
     version="0.13.0rc2",
-=======
-    version="0.12.18",
->>>>>>> 66b91d3b
     description="A CLI and library for interacting with the Weights and Biases API.",
     long_description=readme,
     long_description_content_type="text/markdown",
