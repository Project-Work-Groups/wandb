--- conflicted
+++ resolved
@@ -528,7 +528,6 @@
     assert len(ctx["launch_agents"].keys()) == 1
 
 
-<<<<<<< HEAD
 def test_launch_agent_instance(test_settings, live_mock_server):
     api = wandb.sdk.internal.internal_api.Api(
         default_settings=test_settings, load_settings=False
@@ -540,7 +539,8 @@
 
     get_agent_response = api.get_launch_agent(agent._id, agent.gorilla_supports_agents)
     assert get_agent_response["name"] == "test_agent"
-=======
+
+
 def test_launch_agent_different_project_in_spec(
     test_settings,
     live_mock_server,
@@ -565,7 +565,6 @@
         "Launch agents only support sending runs to their own project and entity. This run will be sent to mock_server_entity/test_project"
         in err
     )
->>>>>>> 50f5da8d
 
 
 def test_agent_queues_notfound(test_settings, live_mock_server):
