--- conflicted
+++ resolved
@@ -13,14 +13,10 @@
 
 FNAME = "test.dat"
 
-<<<<<<< HEAD
-=======
 try:
     FileNotFoundError  # noqa: B018
 except NameError:
     FileNotFoundError = OSError
-
->>>>>>> d5fc5dcf
 
 def check(
     ds,
