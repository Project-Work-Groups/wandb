--- conflicted
+++ resolved
@@ -5,7 +5,6 @@
 import os
 import tempfile
 from pathlib import Path
-<<<<<<< HEAD
 from typing import (
     Awaitable,
     Callable,
@@ -17,11 +16,7 @@
     TypeVar,
     Union,
 )
-from unittest.mock import Mock, call
-=======
-from typing import Callable, Mapping, Optional, Sequence, Tuple, Type, Union
 from unittest.mock import Mock, call, patch
->>>>>>> 5da50ff3
 
 import httpx
 import pytest
