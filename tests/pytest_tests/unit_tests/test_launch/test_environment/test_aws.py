import os
from unittest.mock import MagicMock

import pytest
from botocore.exceptions import ClientError
from wandb.sdk.launch.environment.aws_environment import AwsEnvironment
from wandb.sdk.launch.utils import LaunchError


def _get_environment():
    return AwsEnvironment(
        region="us-west-2",
        secret_key="secret_key",
        access_key="access_key",
        session_token="token",
        verify=False,
    )


def test_from_default(mocker) -> None:
    """Test creating an AWS environment from the default credentials."""
    boto3 = MagicMock()
    session = MagicMock()
    credentials = MagicMock()
    credentials.access_key = "access_key"
    credentials.secret_key = "secret_key"
    credentials.token = "token"
    session.get_credentials.return_value = credentials
<<<<<<< HEAD
    _ = session.get_credentials
=======
>>>>>>> d5fc5dcf
    boto3.Session.return_value = session
    mocker.patch("wandb.sdk.launch.environment.aws_environment.boto3", boto3)
    mocker.patch(
        "wandb.sdk.launch.environment.aws_environment.AwsEnvironment", MagicMock()
    )
    default_environment = AwsEnvironment.from_default(region="us-west-2", verify=False)
    assert default_environment._region == "us-west-2"
    assert default_environment._access_key == "access_key"
    assert default_environment._secret_key == "secret_key"
    assert default_environment._session_token == "token"


def test_verify_storage(mocker):
    """Test that the AwsEnvironment correctly verifies storage."""
    session = MagicMock()
    client = MagicMock()
    client.head_bucket.return_value = "Success!"
    session.client.return_value = client
    mocker.patch(
        "wandb.sdk.launch.environment.aws_environment.AwsEnvironment.get_session",
        return_value=session,
    )
    environment = _get_environment()
    environment.verify_storage_uri("s3://bucket/key")

    def _raise(*args, **kwargs):
        raise ClientError({}, "Error")

    environment.get_session = _raise
    with pytest.raises(LaunchError):
        environment.verify_storage_uri("s3://bucket/key")


def test_verify(mocker):
    """Test that the AwsEnvironment correctly verifies."""
    session = MagicMock()
    client = MagicMock()
    client.get_caller_identity.return_value = "Success!"
    session.client.return_value = client
    mocker.patch(
        "wandb.sdk.launch.environment.aws_environment.AwsEnvironment.get_session",
        return_value=session,
    )
    environment = _get_environment()
    environment.verify()


def test_upload_directory(mocker):
    """Test that we issue the correct api calls to upload files to s3."""
    """
    Step one here is to mock the os.walk function to return a list of files
    corresponding to the following directory structure:
    source_dir
    ├── Dockerfile
    ├── main.py
    ├── module
    │   ├── submodule
    │   │   ├── that.py
    │   │   └── this.py
    │   ├── dataset.py
    │   ├── eval.py
    │   └── model.py
    └── requirements.txt
    """
    source_dir = "source_dir"
    walk_output = [
        (f"{source_dir}", None, ["Dockerfile", "main.py", "requirements.txt"]),
        (os.path.join(source_dir, "module"), "", ["dataset.py", "eval.py", "model.py"]),
        (
            os.path.join(source_dir, "module", "submodule"),
            "",
            [
                "that.py",
                "this.py",
            ],
        ),
    ]
    mocker.patch(
        "wandb.sdk.launch.environment.aws_environment.os.walk",
        return_value=walk_output,
    )
    session = MagicMock()
    client = MagicMock()

    session.client.return_value = client
    mocker.patch(
        "wandb.sdk.launch.environment.aws_environment.AwsEnvironment.get_session",
        return_value=session,
    )
    mocker.patch(
        "wandb.sdk.launch.environment.aws_environment.os.path.isdir", return_value=True
    )

    environment = AwsEnvironment(
        region="us-west-2",
        access_key="access_key",
        secret_key="secret_key",
        session_token="token",
        verify=False,
    )
    environment.upload_dir(source_dir, "s3://bucket/key")
    assert client.upload_file.call_count == 8
    assert client.upload_file.has_calls(
        [
            mocker.call(
                os.path.join(source_dir, "Dockerfile"),
                f"{source_dir}/Dockerfile",
                "bucket",
                "key/Dockerfile",
            ),
            mocker.call(
                os.path.join(source_dir, "main.py"),
                "bucket",
                "key/main.py",
            ),
            mocker.call(
                os.path.join(source_dir, "requirements.txt"),
                "bucket",
                "key/requirements.txt",
            ),
            mocker.call(
                os.path.join(source_dir, "module", "dataset.py"),
                "bucket",
                "key/module/dataset.py",
            ),
            mocker.call(
                os.path.join(source_dir, "module", "eval.py"),
                "bucket",
                "key/module/eval.py",
            ),
            mocker.call(
                os.path.join(source_dir, "module", "model.py"),
                "bucket",
                "key/module/model.py",
            ),
            mocker.call(
                os.path.join(source_dir, "module", "submodule", "that.py"),
                "bucket",
                "key/module/submodule/that.py",
            ),
            mocker.call(
                os.path.join(source_dir, "module", "submodule", "this.py"),
                "bucket",
                "key/module/submodule/this.py",
            ),
        ]
    )


def test_upload_invalid_path(mocker):
    """Test that we raise an error for invalid paths.

    The upload can't proceed if
    - the source path is not a directory, or
    - the destination path is not a valid S3 URI
    """
    environment = _get_environment()
    with pytest.raises(LaunchError) as e:
        environment.upload_dir("invalid_path", "s3://bucket/key")
    assert "Source invalid_path does not exist." == str(e.value)
    mocker.patch(
        "wandb.sdk.launch.environment.aws_environment.os.path.isdir",
        return_value=True,
    )
    for path in ["s3a://bucket/key", "s3n://bucket/key"]:
        with pytest.raises(LaunchError) as e:
            environment.upload_dir("tests", path)
        assert f"Destination {path} is not a valid s3 URI." == str(e.value)


def test_upload_file(mocker):
    client = MagicMock()
    session = MagicMock()
    session.client.return_value = client
    mocker.patch(
        "wandb.sdk.launch.environment.aws_environment.AwsEnvironment.get_session",
        return_value=session,
    )
    mocker.patch(
        "wandb.sdk.launch.environment.aws_environment.os.path.isfile", return_value=True
    )
    environment = _get_environment()
    environment.upload_file("source_file", "s3://bucket/key")
    assert client.upload_file.call_args_list[0][0] == (
        "source_file",
        "bucket",
        "key",
    )
    with pytest.raises(LaunchError) as e:
        environment.upload_file("source_file", "s3a://bucket/key")
        assert e.content == "Destination s3a://bucket/key is not a valid s3 URI."<|MERGE_RESOLUTION|>--- conflicted
+++ resolved
@@ -26,10 +26,7 @@
     credentials.secret_key = "secret_key"
     credentials.token = "token"
     session.get_credentials.return_value = credentials
-<<<<<<< HEAD
-    _ = session.get_credentials
-=======
->>>>>>> d5fc5dcf
+
     boto3.Session.return_value = session
     mocker.patch("wandb.sdk.launch.environment.aws_environment.boto3", boto3)
     mocker.patch(
