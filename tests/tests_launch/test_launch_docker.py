--- conflicted
+++ resolved
@@ -88,14 +88,10 @@
     test_project = create_project_from_spec(test_spec, api)
     test_project = fetch_and_validate_project(test_project, api)
     assert test_project.cuda is True
-<<<<<<< HEAD
-    dockerfile = generate_dockerfile(test_project, "local",)
-=======
-    dockerfile = generate_dockerfile(
-        test_project,
-        "local",
-    )
->>>>>>> 546ccefd
+    dockerfile = generate_dockerfile(
+        test_project,
+        "local",
+    )
     assert "FROM nvidia/cuda:11.0-runtime as base" in dockerfile
 
     # cuda specified False, turned off
@@ -110,14 +106,10 @@
     test_project = create_project_from_spec(test_spec, api)
     test_project = fetch_and_validate_project(test_project, api)
     assert test_project.cuda is False
-<<<<<<< HEAD
-    dockerfile = generate_dockerfile(test_project, "local",)
-=======
-    dockerfile = generate_dockerfile(
-        test_project,
-        "local",
-    )
->>>>>>> 546ccefd
+    dockerfile = generate_dockerfile(
+        test_project,
+        "local",
+    )
     assert "FROM python:" in dockerfile
 
     # differing versions, use specified
@@ -135,14 +127,10 @@
     test_project = create_project_from_spec(test_spec, api)
     test_project = fetch_and_validate_project(test_project, api)
     assert test_project.cuda is True
-<<<<<<< HEAD
-    dockerfile = generate_dockerfile(test_project, "local",)
-=======
-    dockerfile = generate_dockerfile(
-        test_project,
-        "local",
-    )
->>>>>>> 546ccefd
+    dockerfile = generate_dockerfile(
+        test_project,
+        "local",
+    )
     assert "FROM nvidia/cuda:10.0-runtime as base" in dockerfile
 
 
@@ -166,14 +154,10 @@
 
     assert test_project.deps_type == "conda"
 
-<<<<<<< HEAD
-    dockerfile = generate_dockerfile(test_project, "local",)
-=======
-    dockerfile = generate_dockerfile(
-        test_project,
-        "local",
-    )
->>>>>>> 546ccefd
+    dockerfile = generate_dockerfile(
+        test_project,
+        "local",
+    )
     assert "conda env create -f environment.yml" in dockerfile
     assert "FROM continuumio/miniconda3:latest as build" in dockerfile
     assert "RUN --mount=type=cache,mode=0777,target=/opt/conda/pkgs" in dockerfile
@@ -200,14 +184,10 @@
 
     assert test_project.deps_type is None
 
-<<<<<<< HEAD
-    dockerfile = generate_dockerfile(test_project, "local",)
-=======
-    dockerfile = generate_dockerfile(
-        test_project,
-        "local",
-    )
->>>>>>> 546ccefd
+    dockerfile = generate_dockerfile(
+        test_project,
+        "local",
+    )
     assert "environment.yml" not in dockerfile
     assert "requirements.txt" not in dockerfile
 
@@ -231,14 +211,10 @@
     test_project = create_project_from_spec(test_spec, api)
     test_project = fetch_and_validate_project(test_project, api)
 
-<<<<<<< HEAD
-    dockerfile = generate_dockerfile(test_project, "local",)
-=======
-    dockerfile = generate_dockerfile(
-        test_project,
-        "local",
-    )
->>>>>>> 546ccefd
+    dockerfile = generate_dockerfile(
+        test_project,
+        "local",
+    )
 
     assert "RUN WANDB_DISABLE_CACHE=true" in dockerfile
 
