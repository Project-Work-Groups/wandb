--- conflicted
+++ resolved
@@ -10,11 +10,8 @@
 import pytest
 import requests
 import responses
-<<<<<<< HEAD
 import respx
-=======
 import wandb.errors
->>>>>>> cf7df1de
 from wandb.apis import internal
 from wandb.errors import CommError
 from wandb.sdk.lib import retry
@@ -383,12 +380,12 @@
     def test_stops_after_success(
         self,
         some_file: Path,
-        mock_responses: responses.RequestsMock,
+        mock_httpx: respx.MockRouter,
         schedule: Sequence[int],
         num_requests: int,
     ):
-        handler = Mock(side_effect=[(status, {}, "") for status in schedule])
-        mock_responses.add_callback("PUT", "http://example.com/upload-dst", handler)
+        handler = Mock(side_effect=[httpx.Response(status) for status in schedule])
+        mock_httpx.put("http://example.com/upload-dst").mock(side_effect=handler)
 
         internal.InternalApi().upload_file_retry(
             "http://example.com/upload-dst",
@@ -400,10 +397,10 @@
     def test_stops_after_bad_status(
         self,
         some_file: Path,
-        mock_responses: responses.RequestsMock,
+        mock_httpx: respx.MockRouter,
     ):
-        handler = Mock(side_effect=[(400, {}, "")])
-        mock_responses.add_callback("PUT", "http://example.com/upload-dst", handler)
+        handler = Mock(return_value=httpx.Response(400))
+        mock_httpx.put("http://example.com/upload-dst").mock(side_effect=handler)
 
         with pytest.raises(wandb.errors.CommError):
             internal.InternalApi().upload_file_retry(
@@ -415,11 +412,11 @@
     def test_stops_after_retry_limit_exceeded(
         self,
         some_file: Path,
-        mock_responses: responses.RequestsMock,
+        mock_httpx: respx.MockRouter,
     ):
         num_retries = 8
-        handler = Mock(return_value=(500, {}, ""))
-        mock_responses.add_callback("PUT", "http://example.com/upload-dst", handler)
+        handler = Mock(return_value=httpx.Response(500))
+        mock_httpx.put("http://example.com/upload-dst").mock(side_effect=handler)
 
         with pytest.raises(wandb.errors.CommError):
             internal.InternalApi().upload_file_retry(
