import json
import os

import wandb
from wandb.cli import cli
from wandb.errors import LaunchError
from wandb.sdk.launch.utils import LAUNCH_CONFIG_FILE
import pytest

from .test_launch import mocked_fetchable_git_repo, mock_load_backend  # noqa: F401


def raise_(ex):
    raise ex


@pytest.fixture
def kill_agent_on_update_job(monkeypatch):
    def patched_update_finished(self, job_id):
        if self._jobs[job_id].get_status().state in ["failed", "finished"]:
            self.finish_job_id(job_id)
            if self._running == 0:
                # only 1 run in test so kill after it's done
                raise KeyboardInterrupt

    monkeypatch.setattr(
        "wandb.sdk.launch.agent.LaunchAgent._update_finished",
        lambda c, job_id: patched_update_finished(c, job_id),
    )


def test_launch_add_default(runner, test_settings, live_mock_server):
    args = [
        "https://wandb.ai/mock_server_entity/test_project/runs/run",
        "--project=test_project",
        "--entity=mock_server_entity",
        "--queue=default",
    ]
    result = runner.invoke(cli.launch, args)
    assert result.exit_code == 0
    ctx = live_mock_server.get_ctx()
    assert len(ctx["run_queues"]["1"]) == 1


def test_launch_add_config_file(runner, test_settings, live_mock_server):
    args = [
        "https://wandb.ai/mock_server_entity/test_project/runs/run",
        "--project=test_project",
        "--entity=mock_server_entity",
        "--queue=default",
    ]
    result = runner.invoke(cli.launch, args)
    assert result.exit_code == 0
    ctx = live_mock_server.get_ctx()
    assert len(ctx["run_queues"]["1"]) == 1


# this test includes building a docker container which can take some time.
# hence the timeout. caching should usually keep this under 30 seconds
@pytest.mark.flaky
@pytest.mark.xfail(reason="test goes through flaky periods. Re-enable with WB7616")
@pytest.mark.timeout(320)
def test_launch_agent_base(
    runner,
    test_settings,
    live_mock_server,
    mocked_fetchable_git_repo,
    kill_agent_on_update_job,
    monkeypatch,
):
    monkeypatch.setattr(
        wandb.sdk.launch.utils,
        "LAUNCH_CONFIG_FILE",
        os.path.join("./config/wandb/launch-config.yaml"),
    )
    launch_config = {"build": {"type": "docker"}, "registry": {"url": "test"}}

    with runner.isolated_filesystem():
        os.makedirs(os.path.expanduser("./config/wandb"))
        with open(os.path.expanduser("./config/wandb/launch-config.yaml"), "w") as f:
            json.dump(launch_config, f)
        result = runner.invoke(cli.launch_agent, "test_project")
        ctx = live_mock_server.get_ctx()
        assert ctx["num_popped"] == 1
        assert ctx["num_acked"] == 1
        assert len(ctx["launch_agents"].keys()) == 1
        assert ctx["run_queues_return_default"] is True
        assert "Shutting down, active jobs" in result.output
        assert "polling on project" in result.output


def test_agent_queues_notfound(runner, test_settings, live_mock_server):
    with runner.isolated_filesystem():
        result = runner.invoke(
            cli.launch_agent,
            [
                "--project",
                "test_project",
                "--entity",
                "mock_server_entity",
                "--queues",
                "nonexistent_queue",
            ],
        )
        assert result.exit_code != 0
        assert "Not all of requested queues (nonexistent_queue) found" in result.output


def test_agent_failed_default_create(runner, test_settings, live_mock_server):
    with runner.isolated_filesystem():
        live_mock_server.set_ctx({"successfully_create_default_queue": False})
        live_mock_server.set_ctx({"run_queues_return_default": False})
        result = runner.invoke(
            cli.launch_agent,
            [
                "--project",
                "test_project",
                "--entity",
                "mock_server_entity",
            ],
        )
        assert result.exit_code != 0


def test_agent_update_failed(runner, test_settings, live_mock_server, monkeypatch):
    live_mock_server.set_ctx({"launch_agent_update_fail": True})
    monkeypatch.setattr(
        wandb.sdk.launch.agent.agent.LaunchAgent,
        "pop_from_queue",
        lambda *args: None,
    )
    monkeypatch.setattr(
        wandb.sdk.launch.agent.agent.LaunchAgent,
        "print_status",
        lambda x: raise_(KeyboardInterrupt),
    )

    # m = mock.Mock()
    # m.sleep = lambda x: raise_(KeyboardInterrupt)
    # with mock.patch.dict("sys.modules", time=m):
    with runner.isolated_filesystem():
        result = runner.invoke(
            cli.launch_agent,
            [
                "--project",
                "test_project",
                "--entity",
                "mock_server_entity",
            ],
        )

        assert "Aborted!" in result.output


def test_agent_stop_polling(runner, live_mock_server, monkeypatch):
    def patched_pop_empty_queue(self, queue):
        # patch to no result, agent should read stopPolling and stop
        return None

    monkeypatch.setattr(
        "wandb.sdk.launch.agent.LaunchAgent.pop_from_queue",
        lambda c, queue: patched_pop_empty_queue(c, queue),
    )
    live_mock_server.set_ctx({"stop_launch_agent": True})
    with runner.isolated_filesystem():
        result = runner.invoke(
            cli.launch_agent,
            [
                "--project",
                "test_project",
                "--entity",
                "mock_server_entity",
            ],
        )

    assert "Shutting down, active jobs" in result.output


# this test includes building a docker container which can take some time.
# hence the timeout. caching should usually keep this under 30 seconds
@pytest.mark.timeout(320)
def test_launch_cli_with_config_file_and_params(
    runner, mocked_fetchable_git_repo, live_mock_server
):
    config = {
        "uri": "https://wandb.ai/mock_server_entity/test_project/runs/1",
        "project": "test_project",
        "entity": "mock_server_entity",
        "resource": "local",
        "overrides": {"args": ["--epochs", "5"]},
    }
    with runner.isolated_filesystem():
        with open("config.json", "w") as fp:
            json.dump(
                config,
                fp,
            )

        result = runner.invoke(
            cli.launch,
            [
                "-c",
                "config.json",
                "-a",
                "epochs=1",
                "https://wandb.ai/mock_server_entity/test_project/runs/1",
            ],
        )
        assert result.exit_code == 0
        assert "Launching run in docker with command: docker run" in result.output


@pytest.mark.timeout(320)
def test_launch_cli_with_config_and_params(
    runner, mocked_fetchable_git_repo, live_mock_server
):
    config = {
        "uri": "https://wandb.ai/mock_server_entity/test_project/runs/1",
        "project": "test_project",
        "entity": "mock_server_entity",
        "resource": "local",
        "overrides": {"args": ["--epochs", "5"]},
    }
    with runner.isolated_filesystem():
        result = runner.invoke(
            cli.launch,
            [
                "-c",
                json.dumps(config),
                "-a",
                "epochs=1",
                "https://wandb.ai/mock_server_entity/test_project/runs/1",
            ],
        )
        assert result.exit_code == 0
        assert "Launching run in docker with command: docker run" in result.output


def test_launch_no_docker_exec(
    runner,
    monkeypatch,
    mocked_fetchable_git_repo,
    test_settings,
):
    monkeypatch.setattr(
        wandb.sdk.launch.builder.build, "find_executable", lambda name: False
    )
    result = runner.invoke(
        cli.launch,
        ["https://wandb.ai/mock_server_entity/test_project/runs/1"],
    )
    assert result.exit_code == 1
    assert "Could not find Docker executable" in str(result.exception)


def test_sweep_launch_scheduler(runner, test_settings, live_mock_server):
    with runner.isolated_filesystem():
        with open("sweep-config.yaml", "w") as f:
            json.dump(
                {
                    "name": "My Sweep",
                    "method": "grid",
                    "parameters": {"parameter1": {"values": [1, 2, 3]}},
                },
                f,
            )
        with open("launch-config.yaml", "w") as f:
            json.dump(
                {
                    "queue": "default",
                    "resource": "local-process",
                    "job": "mock-launch-job",
                    "scheduler": {
                        "resource": "local-process",
                    },
                },
                f,
            )
        result = runner.invoke(
            cli.sweep,
            [
                "sweep-config.yaml",
                "--launch_config",
                "launch-config.yaml",
                "--entity",
                "mock_server_entity",
            ],
        )
        assert result.exit_code == 0


@pytest.mark.timeout(320)
def test_launch_github_url(runner, mocked_fetchable_git_repo, live_mock_server):
    with runner.isolated_filesystem():
        result = runner.invoke(
            cli.launch,
            [
                "https://github.com/test/repo.git",
                "--entry-point",
                "python train.py",
            ],
        )
    print(result)
    assert result.exit_code == 0

    assert "Launching run in docker with command: docker run" in result.output


@pytest.mark.timeout(320)
def test_launch_local_dir(runner, live_mock_server):
    with runner.isolated_filesystem():
        os.mkdir("repo")
        with open("repo/main.py", "w+") as f:
            f.write('print("ok")\n')
        with open("repo/requirements.txt", "w+") as f:
            f.write("wandb\n")
        result = runner.invoke(
            cli.launch,
            ["repo"],
        )

    assert result.exit_code == 0
    assert "Launching run in docker with command: docker run" in result.output


def test_launch_queue_error(runner):
    with runner.isolated_filesystem():
        result = runner.invoke(
            cli.launch,
            [
                "https://github.com/test/repo.git",
                "--entry-point",
                "train.py",
                "--async",
                "--queue",
                "default",
            ],
        )

    assert result.exit_code != 0
    assert "Cannot use both --async and --queue with wandb launch" in result.output


def test_launch_supplied_docker_image(
    runner,
    monkeypatch,
    live_mock_server,
):
    def patched_run_run_entry(cmd, dir):
        print(f"running command: {cmd}")
        return cmd  # noop

    monkeypatch.setattr(
        "wandb.sdk.launch.runner.local_container.pull_docker_image",
        lambda docker_image: None,
    )
    monkeypatch.setattr(
        "wandb.sdk.launch.runner.local_container._run_entry_point",
        patched_run_run_entry,
    )
    with runner.isolated_filesystem():
        result = runner.invoke(
            cli.launch,
            [
                "--async",
                "--docker-image",
                "test:tag",
            ],
        )

    print(result)
    assert result.exit_code == 0
    assert "-e WANDB_DOCKER=test:tag" in result.output
    assert " -e WANDB_CONFIG='{}'" in result.output
    assert "-e WANDB_ARTIFACTS='{}'" in result.output
    assert "test:tag" in result.output


@pytest.mark.timeout(320)
def test_launch_cuda_flag(
    runner, live_mock_server, monkeypatch, mocked_fetchable_git_repo
):
    args = [
        "https://wandb.ai/mock_server_entity/test_project/runs/run",
        "--entry-point",
        "train.py",
    ]
    with runner.isolated_filesystem():
        result = runner.invoke(
            cli.launch,
            args + ["--cuda"],
        )
    assert result.exit_code == 0

    with runner.isolated_filesystem():
        result = runner.invoke(
            cli.launch,
            args + ["--cuda", "False"],
        )
    assert result.exit_code == 0

    with runner.isolated_filesystem():
        result = runner.invoke(
            cli.launch,
            args + ["--cuda", "asdf"],
        )
    assert result.exit_code != 0
    assert "Invalid value for --cuda:" in result.output


def test_launch_agent_project_environment_variable(
    runner,
    test_settings,
    live_mock_server,
    monkeypatch,
):
    monkeypatch.setenv("WANDB_PROJECT", "test_project")
    monkeypatch.setattr(
        "wandb.sdk.launch.agent.LaunchAgent.run_job",
        lambda a, b: raise_(KeyboardInterrupt),
    )
    result = runner.invoke(cli.launch_agent)
    assert (
        "You must specify a project name or set WANDB_PROJECT environment variable."
        not in str(result.output)
    )


def test_launch_agent_no_project(runner, test_settings, live_mock_server, monkeypatch):
    monkeypatch.setattr(
        "wandb.sdk.launch.launch.LAUNCH_CONFIG_FILE", "./random-nonexistant-file.yaml"
    )
    result = runner.invoke(cli.launch_agent)
    assert result.exit_code == 1
    assert (
        "You must specify a project name or set WANDB_PROJECT environment variable."
        in str(result.output)
    )


def test_launch_agent_launch_error_continue(
    runner, test_settings, live_mock_server, monkeypatch
):
    def print_then_exit():
        print("except caught, acked item")
        raise KeyboardInterrupt

    monkeypatch.setattr(
        "wandb.sdk.launch.agent.LaunchAgent.run_job",
        lambda a, b: raise_(LaunchError("blah blah")),
    )
    monkeypatch.setattr(
        "wandb.sdk.internal.internal_api.Api.ack_run_queue_item",
        lambda a, b: print_then_exit(),
    )
    with runner.isolated_filesystem():
        result = runner.invoke(
            cli.launch_agent,
            [
                "--project",
                "test_project",
                "--entity",
                "mock_server_entity",
            ],
        )
        assert "blah blah" in result.output
        assert "except caught, acked item" in result.output


<<<<<<< HEAD
def test_launch_build_requires_queue(runner, test_settings, live_mock_server):
    args = [
        "https://wandb.ai/mock_server_entity/test_project/runs/run",
        "--project=test_project",
        "--entity=mock_server_entity",
        "--build",
    ]
    result = runner.invoke(cli.launch, args)
    assert result.exit_code == 1
    assert "Build flag requires a queue to be set" in str(result.output)


@pytest.mark.flaky
# @pytest.mark.xfail(reason="flaky")
@pytest.mark.timeout(320)
def test_launch_build_push_job(
    runner, test_settings, live_mock_server, mocked_fetchable_git_repo, monkeypatch
):
    args = [
        "https://wandb.ai/mock_server_entity/test_project/runs/1",
        "--project=test_project",
        "--entity=mock_server_entity",
        "--queue=default",
        "--resource=local",
        "--build",
    ]
    result = runner.invoke(cli.launch, args)
    # assert result.exit_code == 0
    ctx = live_mock_server.get_ctx()
    assert len(ctx["run_queues"]["1"]) == 1
    print(result.output)
    assert "'uri': None" in str(result.output)
    assert len(str(result.output).split("job")[1].split("overrides")[0]) > 6
=======
def test_launch_bad_api_key(runner, live_mock_server, monkeypatch):
    args = [
        "https://wandb.ai/mock_server_entity/test_project/runs/run",
        "--entity",
        "mock_server_entity",
        "--queue",
    ]
    monkeypatch.setenv("WANDB_API_KEY", "4" * 40)
    monkeypatch.setattr("wandb.sdk.internal.internal_api.Api.viewer", lambda a: False)
    with runner.isolated_filesystem():
        result = runner.invoke(cli.launch, args)

        assert "Could not connect with current API-key." in result.output
>>>>>>> 7ac98ab7


def test_launch_name_run_id_environment_variable(
    runner,
    mocked_fetchable_git_repo,
    live_mock_server,
):
    run_id = "test_run_id"
    run_name = "test_run_name"
    args = [
        "https://github.com/test/repo.git",
        "--entry-point",
        "train.py",
        "-c",
        json.dumps({"run_id": run_id}),
        "--name",
        run_name,
    ]
    with runner.isolated_filesystem():
        result = runner.invoke(cli.launch, args)

    assert f"WANDB_RUN_ID={run_id}" in str(result.output)
    assert f"WANDB_NAME={run_name}" in str(result.output)<|MERGE_RESOLUTION|>--- conflicted
+++ resolved
@@ -467,7 +467,6 @@
         assert "except caught, acked item" in result.output
 
 
-<<<<<<< HEAD
 def test_launch_build_requires_queue(runner, test_settings, live_mock_server):
     args = [
         "https://wandb.ai/mock_server_entity/test_project/runs/run",
@@ -501,7 +500,8 @@
     print(result.output)
     assert "'uri': None" in str(result.output)
     assert len(str(result.output).split("job")[1].split("overrides")[0]) > 6
-=======
+
+
 def test_launch_bad_api_key(runner, live_mock_server, monkeypatch):
     args = [
         "https://wandb.ai/mock_server_entity/test_project/runs/run",
@@ -515,7 +515,6 @@
         result = runner.invoke(cli.launch, args)
 
         assert "Could not connect with current API-key." in result.output
->>>>>>> 7ac98ab7
 
 
 def test_launch_name_run_id_environment_variable(
