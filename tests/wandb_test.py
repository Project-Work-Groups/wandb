--- conflicted
+++ resolved
@@ -8,11 +8,8 @@
 import tempfile
 import glob
 import os
-<<<<<<< HEAD
 import platform
-=======
 import sys
->>>>>>> ed7ba01b
 
 
 def test_log_step(wandb_init_run):
