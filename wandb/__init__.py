# -*- coding: utf-8 -*-

from __future__ import absolute_import, print_function

__author__ = """Chris Van Pelt"""
__email__ = 'vanpelt@wandb.com'
__version__ = '0.4.46'

import atexit
import click
try:
    import fcntl
except ImportError:  # windows
    fcntl = None
import json
import logging
import os
try:
    import pty
except ImportError:  # windows
    pty = None
import signal
import six
import socket
import subprocess
import sys
import traceback
try:
    import tty
except ImportError:  # windows
    tty = None
import types
import webbrowser

from . import io_wrap

# We use the hidden version if it already exists, otherwise non-hidden.
if os.path.exists('.wandb'):
    __stage_dir__ = '.wandb/'
elif os.path.exists('wandb'):
    __stage_dir__ = "wandb/"
else:
    __stage_dir__ = None

SCRIPT_PATH = os.path.abspath(sys.argv[0])


def wandb_dir():
    return __stage_dir__


def _set_stage_dir(stage_dir):
    # Used when initing a new project with "wandb init"
    global __stage_dir__
    __stage_dir__ = stage_dir


if __stage_dir__ is not None:
    log_fname = __stage_dir__ + 'debug.log'
else:
    log_fname = './wandb-debug.log'
logging.basicConfig(
    filemode="w",
    filename=log_fname,
    level=logging.DEBUG)


class Error(Exception):
    """Base W&B Error"""
    # For python 2 support

    def encode(self, encoding):
        return self.message


# These imports need to be below __stage_dir__ declration until we remove
# 'from wandb import __stage_dir__' from api.py etc.
from wandb import wandb_types as types
from wandb import api as wandb_api
from wandb import config as wandb_config
from wandb import wandb_run

# Three possible modes:
#     'cli': running from "wandb" command
#     'run': we're a script launched by "wandb run"
#     'dryrun': we're a script not launched by "wandb run"

LOG_STRING = click.style('wandb', fg='blue', bold=True)
ERROR_STRING = click.style('ERROR', bg='red', fg='green')


def termlog(string='', newline=True):
    if string:
        line = '\n'.join(['%s: %s' % (LOG_STRING, s)
                          for s in string.split('\n')])
    else:
        line = ''
    click.echo(line, file=sys.stderr, nl=newline)


def termerror(string):
    string = '\n'.join(['%s: %s' % (ERROR_STRING, s)
                        for s in string.split('\n')])
    termlog(string=string, newline=True)


def _debugger(*args):
    import pdb
    pdb.set_trace()


def _init_headless(api, run, job_type, cloud=True):
    if 'WANDB_DESCRIPTION' in os.environ:
        run.description = os.environ['WANDB_DESCRIPTION']

    # TODO: better failure handling
    root = api.git.root
    remote_url = api.git.remote_url
    host = socket.gethostname()
    # handle non-git directories
    if not root:
        root = os.path.abspath(os.getcwd())
        remote_url = 'file://%s%s' % (host, root)

    try:
        import __main__
        program = __main__.__file__
    except (ImportError, AttributeError):
        # probably `python -c`, an embedded interpreter or something
        program = '<python with no main file>'

    # we need to create the run first of all so history and summary syncing
    # work even if the syncer process is slow to start.
<<<<<<< HEAD
    if cloud:
        upsert_result = api.upsert_run(name=run.id,
                                       project=api.settings("project"),
                                       entity=api.settings("entity"),
                                       config=run.config.as_dict(), description=run.description, host=host,
                                       program_path=program, repo=remote_url, sweep_name=run.sweep_id,
                                       job_type=job_type)
        run.storage_id = upsert_result['id']
=======
    upsert_result = api.upsert_run(name=run.id,
                                   project=api.settings("project"),
                                   entity=api.settings("entity"),
                                   config=run.config.as_dict(), description=run.description, host=host,
                                   program_path=program, repo=remote_url, sweep_name=run.sweep_id,
                                   job_type=job_type)
    run.storage_id = upsert_result['id']
>>>>>>> d3fa9b6f
    env = dict(os.environ)
    run.set_environment(env)

    stdout_master_fd, stdout_slave_fd = pty.openpty()
    stderr_master_fd, stderr_slave_fd = pty.openpty()

    # raw mode so carriage returns etc. don't get added by the terminal driver
    tty.setraw(stdout_master_fd)
    tty.setraw(stderr_master_fd)

    headless_args = {
        'pid': os.getpid(),
        'stdout_master_fd': stdout_master_fd,
        'stderr_master_fd': stderr_master_fd,
        'cloud': cloud,
        'job_type': job_type
    }
    cli_path = os.path.join(os.path.dirname(__file__), 'cli.py')

    if six.PY2:
        # TODO(adrian): close_fds=False is bad for security. we set
        # it so we can pass the PTY FDs to the wandb process. We
        # should use subprocess32, which has pass_fds.
        popen_kwargs = {'close_fds': False}
    else:
        popen_kwargs = {'pass_fds': [stdout_master_fd, stderr_master_fd]}
    # TODO(adrian): make wandb the foreground process so we don't give
    # up terminal control until syncing is finished.
    # https://stackoverflow.com/questions/30476971/is-the-child-process-in-foreground-or-background-on-fork-in-c
    subprocess.Popen(['python', cli_path, 'headless', json.dumps(
        headless_args)], env=env, **popen_kwargs)
    os.close(stdout_master_fd)
    os.close(stderr_master_fd)

    stdout_slave = os.fdopen(stdout_slave_fd, 'wb')
    stderr_slave = os.fdopen(stderr_slave_fd, 'wb')

    stdout_redirector = io_wrap.FileRedirector(sys.stdout, stdout_slave)
    stderr_redirector = io_wrap.FileRedirector(sys.stderr, stderr_slave)

    stdout_redirector.redirect()
    if os.environ.get('WANDB_DEBUG') != 'true':
        stderr_redirector.redirect()


# Will be set to the run object for the current run, as returned by
# wandb.init(). We may want to get rid of this, but WandbKerasCallback
# relies on it, and it improves the API a bit (user doesn't have to
# pass the run into WandbKerasCallback)
run = None


def init(job_type='train'):
    global run
    # If a thread calls wandb.init() it will get the same Run object as
    # the parent. If a child process with distinct memory space calls
    # wandb.init(), it won't get an error, but it will get a result of
    # None.
    # This check ensures that a child process can safely call wandb.init()
    # after a parent has (only the parent will create the Run object).
    # This doesn't protect against the case where the parent doesn't call
    # wandb.init but two children do.
    if run or os.getenv('WANDB_INITED'):
        return run

    # The WANDB_DEBUG check ensures tests still work.
    if not wandb_dir() and not os.getenv('WANDB_DEBUG'):
        termlog('wandb.init() called but directory not initialized.\n'
                'Please run "wandb init" to get started')
        sys.exit(1)

    try:
        signal.signal(signal.SIGQUIT, _debugger)
    except AttributeError:
        pass

    run = wandb_run.Run.from_environment_or_defaults()
    run.job_type = job_type
    run.set_environment()
    api = wandb_api.Api()
    api.set_current_run_id(run.id)
    if run.mode == 'run':
        if run.storage_id:
            # we have to write job_type here because we don't know it before init()
            api.upsert_run(id=run.storage_id, job_type=job_type)
        else:
            _init_headless(api, run, job_type)

        def config_persist_callback():
            api.upsert_run(id=run.storage_id, config=run.config.as_dict())
        # set the run directory in the config so it actually gets persisted
        run.config.set_run_dir(run.dir)
        run.config.set_persist_callback(config_persist_callback)

        if bool(os.environ.get('WANDB_SHOW_RUN')):
            webbrowser.open_new_tab(run.get_url(api))
    elif run.mode == 'dryrun':
        _init_headless(api, run, job_type, False)
        termlog(
            'wandb dryrun mode, saving files in %s. Use "wandb run <script>" to save results to the cloud.' % run.dir)
        termlog()
    else:
        termlog(
            'Invalid run mode "%s". Please unset WANDB_MODE to do a dry run or' % run.mode)
        termlog('run with "wandb run" to do a real run.')
        sys.exit(1)

    atexit.register(run.close_files)

    os.environ['WANDB_INITED'] = '1'

    return run


__all__ = ['init', 'termlog', 'run', 'types']<|MERGE_RESOLUTION|>--- conflicted
+++ resolved
@@ -131,7 +131,6 @@
 
     # we need to create the run first of all so history and summary syncing
     # work even if the syncer process is slow to start.
-<<<<<<< HEAD
     if cloud:
         upsert_result = api.upsert_run(name=run.id,
                                        project=api.settings("project"),
@@ -140,15 +139,6 @@
                                        program_path=program, repo=remote_url, sweep_name=run.sweep_id,
                                        job_type=job_type)
         run.storage_id = upsert_result['id']
-=======
-    upsert_result = api.upsert_run(name=run.id,
-                                   project=api.settings("project"),
-                                   entity=api.settings("entity"),
-                                   config=run.config.as_dict(), description=run.description, host=host,
-                                   program_path=program, repo=remote_url, sweep_name=run.sweep_id,
-                                   job_type=job_type)
-    run.storage_id = upsert_result['id']
->>>>>>> d3fa9b6f
     env = dict(os.environ)
     run.set_environment(env)
 
