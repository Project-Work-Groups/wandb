--- conflicted
+++ resolved
@@ -222,34 +222,21 @@
                 return None
 
             for tag in settings_tags:
-<<<<<<< HEAD
-                val = settings.get(tag)
-=======
                 val = getattr(settings, tag, None)
->>>>>>> ec855b19
                 if val not in (None, ""):
                     scope.set_tag(tag, val)
 
             # todo: update once #4982 is merged
             python_runtime = (
                 "colab"
-<<<<<<< HEAD
-                if settings.get("_colab")
-                else ("jupyter" if settings.get("_jupyter") else "python")
-=======
                 if getattr(settings, "_colab", None)
                 else ("jupyter" if getattr(settings, "_jupyter", None) else "python")
->>>>>>> ec855b19
             )
             scope.set_tag("python_runtime", python_runtime)
 
             # Hack for constructing run_url and sweep_url given run_id and sweep_id
             required = ("entity", "project", "base_url")
-<<<<<<< HEAD
-            params = {key: settings.get(key) for key in required}
-=======
             params = {key: getattr(settings, key, None) for key in required}
->>>>>>> ec855b19
             if all(params.values()):
                 # here we're guaranteed that entity, project, base_url all have valid values
                 app_url = wandb.util.app_url(params["base_url"])  # type: ignore
