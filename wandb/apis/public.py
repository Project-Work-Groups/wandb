--- conflicted
+++ resolved
@@ -12,7 +12,6 @@
 """
 from collections import namedtuple
 import datetime
-from collections import namedtuple
 from functools import partial
 import json
 import logging
@@ -3624,12 +3623,6 @@
                 "Please make sure `registry_path` is of the format {entity}/{project}/{registry_name}."
             )
 
-<<<<<<< HEAD
-        # this is a public artifact, so we can link using the artifactID directly
-        # TODO: Make corresponding backend change
-        # TODO: Test with python script --> see if we need to add retrying logic
-=======
->>>>>>> e6795ac8
         mutation = gql(
             """
             mutation LinkArtifact($artifactID: ID!, $artifactPortfolioName: String!, $entityName: String!, $projectName: String!, $aliases: [ArtifactAliasInput!]) {
