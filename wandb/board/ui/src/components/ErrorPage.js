--- conflicted
+++ resolved
@@ -29,10 +29,6 @@
     exDescription: error.message,
     exFatal: fatal === true,
   });
-<<<<<<< HEAD
-  let instructions = 'Report the issue at github.com/wandb/client/issues.';
-=======
->>>>>>> a7a55e1a
   if (message.match('is a reserved word')) {
     // this is a 400 when the name is on our banned list
     icon = 'frown';
