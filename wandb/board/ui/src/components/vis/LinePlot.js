--- conflicted
+++ resolved
@@ -162,11 +162,7 @@
                 .sort((a, b) => b.y - a.y)
                 .filter(point => !point.title.startsWith('_'))
                 .map((point, i) => (
-<<<<<<< HEAD
-                  <div key={i}>
-=======
                   <div key={point.title + ' ' + i}>
->>>>>>> ba872f50
                     <span
                       style={{
                         display: 'inline-block',
