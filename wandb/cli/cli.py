#!/usr/bin/env python

import configparser
import datetime
import getpass
import json
import logging
import os
import shlex
import shutil
import subprocess
import sys
import tempfile
import textwrap
import time
import traceback
from functools import wraps
from typing import Any, Dict

import click
import yaml
from click.exceptions import ClickException

# pycreds has a find_executable that works in windows
from dockerpycreds.utils import find_executable

import wandb
import wandb.env

# from wandb.old.core import wandb_dir
import wandb.sdk.verify.verify as wandb_verify
from wandb import Config, Error, env, util, wandb_agent, wandb_sdk
from wandb.apis import InternalApi, PublicApi
from wandb.integration.magic import magic_install
from wandb.sdk.launch.launch_add import _launch_add
from wandb.sdk.launch.sweeps import SCHEDULER_URI
<<<<<<< HEAD
from wandb.sdk.launch.sweeps.scheduler_optuna import (
    validate_optuna_pruner,
    validate_optuna_sampler,
)
=======
from wandb.sdk.launch.sweeps import utils as sweep_utils
>>>>>>> 30cd5bc1
from wandb.sdk.launch.utils import (
    LAUNCH_DEFAULT_PROJECT,
    ExecutionError,
    LaunchError,
    check_logged_in,
    construct_launch_spec,
)
from wandb.sdk.lib import filesystem
from wandb.sdk.lib.wburls import wburls
from wandb.sync import TMPDIR, SyncManager, get_run_from_path, get_runs

# Send cli logs to wandb/debug-cli.<username>.log by default and fallback to a temp dir.
_wandb_dir = wandb.old.core.wandb_dir(env.get_dir())
if not os.path.exists(_wandb_dir):
    _wandb_dir = tempfile.gettempdir()

try:
    _username = getpass.getuser()
except KeyError:
    # getuser() could raise KeyError in restricted environments like
    # chroot jails or docker containers. Return user id in these cases.
    _username = str(os.getuid())

_wandb_log_path = os.path.join(_wandb_dir, f"debug-cli.{_username}.log")

logging.basicConfig(
    filename=_wandb_log_path,
    level=logging.INFO,
    format="%(asctime)s %(levelname)s %(message)s",
    datefmt="%Y-%m-%d %H:%M:%S",
)
logging.basicConfig(stream=sys.stdout, level=logging.INFO)
logger = logging.getLogger("wandb")

# Click Contexts
CONTEXT = {"default_map": {}}
RUN_CONTEXT = {
    "default_map": {},
    "allow_extra_args": True,
    "ignore_unknown_options": True,
}


def cli_unsupported(argument):
    wandb.termerror(f"Unsupported argument `{argument}`")
    sys.exit(1)


class ClickWandbException(ClickException):
    def format_message(self):
        # log_file = util.get_log_file_path()
        log_file = ""
        orig_type = f"{self.orig_type.__module__}.{self.orig_type.__name__}"
        if issubclass(self.orig_type, Error):
            return click.style(str(self.message), fg="red")
        else:
            return (
                f"An Exception was raised, see {log_file} for full traceback.\n"
                f"{orig_type}: {self.message}"
            )


def display_error(func):
    """Function decorator for catching common errors and re-raising as wandb.Error."""

    @wraps(func)
    def wrapper(*args, **kwargs):
        try:
            return func(*args, **kwargs)
        except wandb.Error as e:
            exc_type, exc_value, exc_traceback = sys.exc_info()
            lines = traceback.format_exception(exc_type, exc_value, exc_traceback)
            logger.error("".join(lines))
            wandb.termerror(f"Find detailed error logs at: {_wandb_log_path}")
            click_exc = ClickWandbException(e)
            click_exc.orig_type = exc_type
            raise click_exc.with_traceback(sys.exc_info()[2])

    return wrapper


_api = None  # caching api instance allows patching from unit tests


def _get_cling_api(reset=None):
    """Get a reference to the internal api with cling settings."""
    global _api
    if reset:
        _api = None
        wandb_sdk.wandb_setup._setup(_reset=True)
    if _api is None:
        # TODO(jhr): make a settings object that is better for non runs.
        # only override the necessary setting
        wandb.setup(settings=dict(_cli_only_mode=True))
        _api = InternalApi()
    return _api


def prompt_for_project(ctx, entity):
    """Ask the user for a project, creating one if necessary."""
    result = ctx.invoke(projects, entity=entity, display=False)
    api = _get_cling_api()
    try:
        if len(result) == 0:
            project = click.prompt("Enter a name for your first project")
            # description = editor()
            project = api.upsert_project(project, entity=entity)["name"]
        else:
            project_names = [project["name"] for project in result] + ["Create New"]
            wandb.termlog("Which project should we use?")
            result = util.prompt_choices(project_names)
            if result:
                project = result
            else:
                project = "Create New"
            # TODO: check with the server if the project exists
            if project == "Create New":
                project = click.prompt(
                    "Enter a name for your new project", value_proc=api.format_project
                )
                # description = editor()
                project = api.upsert_project(project, entity=entity)["name"]

    except wandb.errors.CommError as e:
        raise ClickException(str(e))

    return project


class RunGroup(click.Group):
    @display_error
    def get_command(self, ctx, cmd_name):
        # TODO: check if cmd_name is a file in the current dir and not require `run`?
        rv = click.Group.get_command(self, ctx, cmd_name)
        if rv is not None:
            return rv
        return None


@click.command(cls=RunGroup, invoke_without_command=True)
@click.version_option(version=wandb.__version__)
@click.pass_context
def cli(ctx):
    # wandb.try_to_set_up_global_logging()
    if ctx.invoked_subcommand is None:
        click.echo(ctx.get_help())


@cli.command(context_settings=CONTEXT, help="List projects", hidden=True)
@click.option(
    "--entity",
    "-e",
    default=None,
    envvar=env.ENTITY,
    help="The entity to scope the listing to.",
)
@display_error
def projects(entity, display=True):
    api = _get_cling_api()
    projects = api.list_projects(entity=entity)
    if len(projects) == 0:
        message = "No projects found for %s" % entity
    else:
        message = 'Latest projects for "%s"' % entity
    if display:
        click.echo(click.style(message, bold=True))
        for project in projects:
            click.echo(
                "".join(
                    (
                        click.style(project["name"], fg="blue", bold=True),
                        " - ",
                        str(project["description"] or "").split("\n")[0],
                    )
                )
            )
    return projects


@cli.command(context_settings=CONTEXT, help="Login to Weights & Biases")
@click.argument("key", nargs=-1)
@click.option("--cloud", is_flag=True, help="Login to the cloud instead of local")
@click.option("--host", default=None, help="Login to a specific instance of W&B")
@click.option(
    "--relogin", default=None, is_flag=True, help="Force relogin if already logged in."
)
@click.option("--anonymously", default=False, is_flag=True, help="Log in anonymously")
@display_error
def login(key, host, cloud, relogin, anonymously, no_offline=False):
    # TODO: handle no_offline
    anon_mode = "must" if anonymously else "never"

    wandb_sdk.wandb_login._handle_host_wandb_setting(host, cloud)
    # A change in click or the test harness means key can be none...
    key = key[0] if key is not None and len(key) > 0 else None
    if key:
        relogin = True

    login_settings = dict(
        _cli_only_mode=True,
        _disable_viewer=relogin,
        anonymous=anon_mode,
    )
    if host is not None:
        login_settings["base_url"] = host

    try:
        wandb.setup(settings=login_settings)
    except TypeError as e:
        wandb.termerror(str(e))
        sys.exit(1)

    wandb.login(relogin=relogin, key=key, anonymous=anon_mode, host=host, force=True)


@cli.command(
    context_settings=CONTEXT, help="Run a wandb service", name="service", hidden=True
)
@click.option(
    "--grpc-port", default=None, type=int, help="The host port to bind grpc service."
)
@click.option(
    "--sock-port", default=None, type=int, help="The host port to bind socket service."
)
@click.option("--port-filename", default=None, help="Save allocated port to file.")
@click.option("--address", default=None, help="The address to bind service.")
@click.option("--pid", default=None, type=int, help="The parent process id to monitor.")
@click.option("--debug", is_flag=True, help="log debug info")
@click.option("--serve-sock", is_flag=True, help="use socket mode")
@click.option("--serve-grpc", is_flag=True, help="use grpc mode")
@display_error
def service(
    grpc_port=None,
    sock_port=None,
    port_filename=None,
    address=None,
    pid=None,
    debug=False,
    serve_sock=False,
    serve_grpc=False,
):
    from wandb.sdk.service.server import WandbServer

    server = WandbServer(
        grpc_port=grpc_port,
        sock_port=sock_port,
        port_fname=port_filename,
        address=address,
        pid=pid,
        debug=debug,
        serve_sock=serve_sock,
        serve_grpc=serve_grpc,
    )
    server.serve()


@cli.command(
    context_settings=CONTEXT, help="Configure a directory with Weights & Biases"
)
@click.option("--project", "-p", help="The project to use.")
@click.option("--entity", "-e", help="The entity to scope the project to.")
# TODO(jhr): Enable these with settings rework
# @click.option("--setting", "-s", help="enable an arbitrary setting.", multiple=True)
# @click.option('--show', is_flag=True, help="Show settings")
@click.option("--reset", is_flag=True, help="Reset settings")
@click.option(
    "--mode",
    "-m",
    help=' Can be "online", "offline" or "disabled". Defaults to online.',
)
@click.pass_context
@display_error
def init(ctx, project, entity, reset, mode):
    from wandb.old.core import __stage_dir__, _set_stage_dir, wandb_dir

    if __stage_dir__ is None:
        _set_stage_dir("wandb")

    # non-interactive init
    if reset or project or entity or mode:
        api = InternalApi()
        if reset:
            api.clear_setting("entity", persist=True)
            api.clear_setting("project", persist=True)
            api.clear_setting("mode", persist=True)
            # TODO(jhr): clear more settings?
        if entity:
            api.set_setting("entity", entity, persist=True)
        if project:
            api.set_setting("project", project, persist=True)
        if mode:
            api.set_setting("mode", mode, persist=True)
        return

    if os.path.isdir(wandb_dir()) and os.path.exists(
        os.path.join(wandb_dir(), "settings")
    ):
        click.confirm(
            click.style(
                "This directory has been configured previously, should we re-configure it?",
                bold=True,
            ),
            abort=True,
        )
    else:
        click.echo(
            click.style("Let's setup this directory for W&B!", fg="green", bold=True)
        )
    api = _get_cling_api()
    if api.api_key is None:
        ctx.invoke(login)
        api = _get_cling_api(reset=True)

    viewer = api.viewer()

    # Viewer can be `None` in case your API information became invalid, or
    # in testing if you switch hosts.
    if not viewer:
        click.echo(
            click.style(
                "Your login information seems to be invalid: can you log in again please?",
                fg="red",
                bold=True,
            )
        )
        ctx.invoke(login)
        api = _get_cling_api(reset=True)

    # This shouldn't happen.
    viewer = api.viewer()
    if not viewer:
        click.echo(
            click.style(
                "We're sorry, there was a problem logging you in. "
                "Please send us a note at support@wandb.com and tell us how this happened.",
                fg="red",
                bold=True,
            )
        )
        sys.exit(1)

    # At this point we should be logged in successfully.
    if len(viewer["teams"]["edges"]) > 1:
        team_names = [e["node"]["name"] for e in viewer["teams"]["edges"]] + [
            "Manual entry"
        ]
        wandb.termlog(
            "Which team should we use?",
        )
        result = util.prompt_choices(team_names)
        # result can be empty on click
        if result:
            entity = result
        else:
            entity = "Manual Entry"
        if entity == "Manual Entry":
            entity = click.prompt("Enter the name of the team you want to use")
    else:
        entity = viewer.get("entity") or click.prompt(
            "What username or team should we use?"
        )

    # TODO: this error handling sucks and the output isn't pretty
    try:
        project = prompt_for_project(ctx, entity)
    except ClickWandbException:
        raise ClickException(f"Could not find team: {entity}")

    api.set_setting("entity", entity, persist=True)
    api.set_setting("project", project, persist=True)
    api.set_setting("base_url", api.settings().get("base_url"), persist=True)

    filesystem.mkdir_exists_ok(wandb_dir())
    with open(os.path.join(wandb_dir(), ".gitignore"), "w") as file:
        file.write("*\n!settings")

    click.echo(
        click.style("This directory is configured!  Next, track a run:\n", fg="green")
        + textwrap.dedent(
            """\
        * In your training script:
            {code1}
            {code2}
        * then `{run}`.
        """
        ).format(
            code1=click.style("import wandb", bold=True),
            code2=click.style('wandb.init(project="%s")' % project, bold=True),
            run=click.style("python <train.py>", bold=True),
        )
    )


@cli.command(
    context_settings=CONTEXT, help="Upload an offline training directory to W&B"
)
@click.pass_context
@click.argument("path", nargs=-1, type=click.Path(exists=True))
@click.option("--view", is_flag=True, default=False, help="View runs", hidden=True)
@click.option("--verbose", is_flag=True, default=False, help="Verbose", hidden=True)
@click.option("--id", "run_id", help="The run you want to upload to.")
@click.option("--project", "-p", help="The project you want to upload to.")
@click.option("--entity", "-e", help="The entity to scope to.")
@click.option(
    "--sync-tensorboard/--no-sync-tensorboard",
    is_flag=True,
    default=None,
    help="Stream tfevent files to wandb.",
)
@click.option("--include-globs", help="Comma seperated list of globs to include.")
@click.option("--exclude-globs", help="Comma seperated list of globs to exclude.")
@click.option(
    "--include-online/--no-include-online",
    is_flag=True,
    default=None,
    help="Include online runs",
)
@click.option(
    "--include-offline/--no-include-offline",
    is_flag=True,
    default=None,
    help="Include offline runs",
)
@click.option(
    "--include-synced/--no-include-synced",
    is_flag=True,
    default=None,
    help="Include synced runs",
)
@click.option(
    "--mark-synced/--no-mark-synced",
    is_flag=True,
    default=True,
    help="Mark runs as synced",
)
@click.option("--sync-all", is_flag=True, default=False, help="Sync all runs")
@click.option("--clean", is_flag=True, default=False, help="Delete synced runs")
@click.option(
    "--clean-old-hours",
    default=24,
    help="Delete runs created before this many hours. To be used alongside --clean flag.",
    type=int,
)
@click.option(
    "--clean-force",
    is_flag=True,
    default=False,
    help="Clean without confirmation prompt.",
)
@click.option("--ignore", hidden=True)
@click.option("--show", default=5, help="Number of runs to show")
@click.option("--append", is_flag=True, default=False, help="Append run")
@display_error
def sync(
    ctx,
    path=None,
    view=None,
    verbose=None,
    run_id=None,
    project=None,
    entity=None,
    sync_tensorboard=None,
    include_globs=None,
    exclude_globs=None,
    include_online=None,
    include_offline=None,
    include_synced=None,
    mark_synced=None,
    sync_all=None,
    ignore=None,
    show=None,
    clean=None,
    clean_old_hours=24,
    clean_force=None,
    append=None,
):
    # TODO: rather unfortunate, needed to avoid creating a `wandb` directory
    os.environ["WANDB_DIR"] = TMPDIR.name
    api = _get_cling_api()
    if api.api_key is None:
        wandb.termlog("Login to W&B to sync offline runs")
        ctx.invoke(login, no_offline=True)
        api = _get_cling_api(reset=True)

    if ignore:
        exclude_globs = ignore
    if include_globs:
        include_globs = include_globs.split(",")
    if exclude_globs:
        exclude_globs = exclude_globs.split(",")

    def _summary():
        all_items = get_runs(
            include_online=True,
            include_offline=True,
            include_synced=True,
            include_unsynced=True,
        )
        sync_items = get_runs(
            include_online=include_online if include_online is not None else True,
            include_offline=include_offline if include_offline is not None else True,
            include_synced=include_synced if include_synced is not None else False,
            include_unsynced=True,
            exclude_globs=exclude_globs,
            include_globs=include_globs,
        )
        synced = []
        unsynced = []
        for item in all_items:
            (synced if item.synced else unsynced).append(item)
        if sync_items:
            wandb.termlog(f"Number of runs to be synced: {len(sync_items)}")
            if show and show < len(sync_items):
                wandb.termlog(f"Showing {show} runs to be synced:")
            for item in sync_items[: (show or len(sync_items))]:
                wandb.termlog(f"  {item}")
        else:
            wandb.termlog("No runs to be synced.")
        if synced:
            clean_cmd = click.style("wandb sync --clean", fg="yellow")
            wandb.termlog(
                f"NOTE: use {clean_cmd} to delete {len(synced)} synced runs from local directory."
            )
        if unsynced:
            sync_cmd = click.style("wandb sync --sync-all", fg="yellow")
            wandb.termlog(
                f"NOTE: use {sync_cmd} to sync {len(unsynced)} unsynced runs from local directory."
            )

    def _sync_path(_path, _sync_tensorboard):
        if run_id and len(_path) > 1:
            wandb.termerror("id can only be set for a single run.")
            sys.exit(1)
        sm = SyncManager(
            project=project,
            entity=entity,
            run_id=run_id,
            mark_synced=mark_synced,
            app_url=api.app_url,
            view=view,
            verbose=verbose,
            sync_tensorboard=_sync_tensorboard,
            log_path=_wandb_log_path,
            append=append,
        )
        for p in _path:
            sm.add(p)
        sm.start()
        while not sm.is_done():
            _ = sm.poll()

    def _sync_all():
        sync_items = get_runs(
            include_online=include_online if include_online is not None else True,
            include_offline=include_offline if include_offline is not None else True,
            include_synced=include_synced if include_synced is not None else False,
            include_unsynced=True,
            exclude_globs=exclude_globs,
            include_globs=include_globs,
        )
        if not sync_items:
            wandb.termerror("Nothing to sync.")
        else:
            # When syncing run directories, default to not syncing tensorboard
            sync_tb = sync_tensorboard if sync_tensorboard is not None else False
            _sync_path(sync_items, sync_tb)

    def _clean():
        if path:
            runs = list(map(get_run_from_path, path))
            if not clean_force:
                click.confirm(
                    click.style(
                        f"Are you sure you want to remove {len(runs)} runs?",
                        bold=True,
                    ),
                    abort=True,
                )
            for run in runs:
                shutil.rmtree(run.path)
            click.echo(click.style("Success!", fg="green"))
            return
        runs = get_runs(
            include_online=include_online if include_online is not None else True,
            include_offline=include_offline if include_offline is not None else True,
            include_synced=include_synced if include_synced is not None else True,
            include_unsynced=False,
            exclude_globs=exclude_globs,
            include_globs=include_globs,
        )
        since = datetime.datetime.now() - datetime.timedelta(hours=clean_old_hours)
        old_runs = [run for run in runs if run.datetime < since]
        old_runs.sort(key=lambda _run: _run.datetime)
        if old_runs:
            click.echo(
                f"Found {len(runs)} runs, {len(old_runs)} are older than {clean_old_hours} hours"
            )
            for run in old_runs:
                click.echo(run.path)
            if not clean_force:
                click.confirm(
                    click.style(
                        f"Are you sure you want to remove {len(old_runs)} runs?",
                        bold=True,
                    ),
                    abort=True,
                )
            for run in old_runs:
                shutil.rmtree(run.path)
            click.echo(click.style("Success!", fg="green"))
        else:
            click.echo(
                click.style(
                    f"No runs older than {clean_old_hours} hours found", fg="red"
                )
            )

    if sync_all:
        _sync_all()
    elif clean:
        _clean()
    elif path:
        # When syncing a specific path, default to syncing tensorboard
        sync_tb = sync_tensorboard if sync_tensorboard is not None else True
        _sync_path(path, sync_tb)
    else:
        _summary()


@cli.command(context_settings=CONTEXT, help="Create a sweep")
@click.option("--project", "-p", default=None, help="The project of the sweep.")
@click.option("--entity", "-e", default=None, help="The entity scope for the project.")
@click.option("--controller", is_flag=True, default=False, help="Run local controller")
@click.option("--verbose", is_flag=True, default=False, help="Display verbose output")
@click.option("--name", default=None, help="Set sweep name")
@click.option("--program", default=None, help="Set sweep program")
@click.option("--settings", default=None, help="Set sweep settings", hidden=True)
@click.option("--update", default=None, help="Update pending sweep")
@click.option(
    "--stop",
    is_flag=True,
    default=False,
    help="Finish a sweep to stop running new runs and let currently running runs finish.",
)
@click.option(
    "--cancel",
    is_flag=True,
    default=False,
    help="Cancel a sweep to kill all running runs and stop running new runs.",
)
@click.option(
    "--pause",
    is_flag=True,
    default=False,
    help="Pause a sweep to temporarily stop running new runs.",
)
@click.option(
    "--resume",
    is_flag=True,
    default=False,
    help="Resume a sweep to continue running new runs.",
)
<<<<<<< HEAD
@click.option(
    "--queue",
    "-q",
    default=None,
    help="The name of a launch queue (configured with a resource), available in the current user or team.",
)
@click.option(
    "--project-queue",
    default=LAUNCH_DEFAULT_PROJECT,
    hidden=True,
    help="Specify sweeps launch project",
)
@click.option(
    "--resume-sweep-id",
    "-rs",
    default=None,
    hidden=True,
    help="Temp hack to resume a launch sweep.",
)
=======
>>>>>>> 30cd5bc1
@click.argument("config_yaml_or_sweep_id")
@click.pass_context
@display_error
def sweep(
    ctx,
    project,
    entity,
    controller,
    verbose,
    name,
    program,
    settings,
    update,
    stop,
    cancel,
    pause,
    resume,
    config_yaml_or_sweep_id,
<<<<<<< HEAD
    queue,
    project_queue,
    resume_sweep_id,
=======
>>>>>>> 30cd5bc1
):
    state_args = "stop", "cancel", "pause", "resume"
    lcls = locals()
    is_state_change_command = sum(lcls[k] for k in state_args)
    if is_state_change_command > 1:
        raise Exception("Only one state flag (stop/cancel/pause/resume) is allowed.")
    elif is_state_change_command == 1:
        sweep_id = config_yaml_or_sweep_id
        api = _get_cling_api()
        if api.api_key is None:
            wandb.termlog("Login to W&B to use the sweep feature")
            ctx.invoke(login, no_offline=True)
            api = _get_cling_api(reset=True)
        parts = dict(entity=entity, project=project, name=sweep_id)
        err = sweep_utils.parse_sweep_id(parts)
        if err:
            wandb.termerror(err)
            return
        entity = parts.get("entity") or entity
        project = parts.get("project") or project
        sweep_id = parts.get("name") or sweep_id
        state = [s for s in state_args if lcls[s]][0]
        ings = {
            "stop": "Stopping",
            "cancel": "Cancelling",
            "pause": "Pausing",
            "resume": "Resuming",
        }
        wandb.termlog(f"{ings[state]} sweep {entity}/{project}/{sweep_id}")
        getattr(api, "%s_sweep" % state)(sweep_id, entity=entity, project=project)
        wandb.termlog("Done.")
        return
    else:
        config_yaml = config_yaml_or_sweep_id

    def _parse_settings(settings):
        """Parse settings from json or comma separated assignments."""
        ret = {}
        # TODO(jhr): merge with magic:_parse_magic
        if settings.find("=") > 0:
            for item in settings.split(","):
                kv = item.split("=")
                if len(kv) != 2:
                    wandb.termwarn(
                        "Unable to parse sweep settings key value pair", repeat=False
                    )
                ret.update(dict([kv]))
            return ret
        wandb.termwarn("Unable to parse settings parameter", repeat=False)
        return ret

    api = _get_cling_api()
    if api.api_key is None:
        wandb.termlog("Login to W&B to use the sweep feature")
        ctx.invoke(login, no_offline=True)
        api = _get_cling_api(reset=True)

    sweep_obj_id = None
    if update:
        parts = dict(entity=entity, project=project, name=update)
        err = sweep_utils.parse_sweep_id(parts)
        if err:
            wandb.termerror(err)
            return
        entity = parts.get("entity") or entity
        project = parts.get("project") or project
        sweep_id = parts.get("name") or update

        has_project = (project or api.settings("project")) is not None
        has_entity = (entity or api.settings("entity")) is not None

        termerror_msg = (
            "Sweep lookup requires a valid %s, and none was specified. \n"
            "Either set a default %s in wandb/settings, or, if invoking \n`wandb sweep` "
            "from the command line, specify the full sweep path via: \n\n"
            "    wandb sweep {username}/{projectname}/{sweepid}\n\n"
        )

        if not has_entity:
            wandb.termerror(termerror_msg % (("entity",) * 2))
            return

        if not has_project:
            wandb.termerror(termerror_msg % (("project",) * 2))
            return

        found = api.sweep(sweep_id, "{}", entity=entity, project=project)
        if not found:
            wandb.termerror(f"Could not find sweep {entity}/{project}/{sweep_id}")
            return
        sweep_obj_id = found["id"]

    action = "Updating" if sweep_obj_id else "Creating"
    wandb.termlog(f"{action} sweep from: {config_yaml}")
    config = sweep_utils.load_sweep_config(config_yaml)

    # Set or override parameters
    if name:
        config["name"] = name
    if program:
        config["program"] = program
    if settings:
        settings = _parse_settings(settings)
        if settings:
            config.setdefault("settings", {})
            config["settings"].update(settings)
    if controller:
        config.setdefault("controller", {})
        config["controller"]["type"] = "local"

    is_local = config.get("controller", {}).get("type") == "local"
    if is_local:
        from wandb import controller as wandb_controller

        tuner = wandb_controller()
        err = tuner._validate(config)
        if err:
            wandb.termerror(f"Error in sweep file: {err}")
            return

    env = os.environ
    entity = (
        entity
        or env.get("WANDB_ENTITY")
        or config.get("entity")
        or api.settings("entity")
    )
    project = (
        project
        or env.get("WANDB_PROJECT")
        or config.get("project")
        or api.settings("project")
        or util.auto_project_name(config.get("program"))
    )

<<<<<<< HEAD
    _launch_scheduler_spec, launch_spec = None, None
    if launch_config is not None or queue:
        if launch_config:
            launch_config = util.load_json_yaml_dict(launch_config)
            if launch_config is None:
                raise LaunchError("Invalid format for launch config")
        else:
            launch_config = {}
        wandb.termlog(f"Using launch 🚀 with config: {launch_config}")

        if entity is None:
            _msg = "Must specify --entity flag when using launch."
            wandb.termerror(_msg)
            raise LaunchError(_msg)
        elif project is None:
            _msg = "A project must be configured when using launch."
            wandb.termerror(_msg)
            raise LaunchError(_msg)

        # Try and get job from sweep config
        _job = config.get("job")
        _image_uri = config.get("image_uri")
        if not _job and not _image_uri:  # don't allow empty string
            raise LaunchError("No 'job' or 'image_uri' found in sweep config")
        elif _job and _image_uri:
            raise LaunchError("Sweep has both 'job' and 'image_uri'")

        if not queue:
            if launch_config.get("queue"):
                queue = launch_config["queue"]
            else:
                raise LaunchError(
                    "No queue passed from CLI or in launch config for launch-sweep."
                )

        scheduler_config = config.get("scheduler", {})
        num_workers = f'{scheduler_config.get("num_workers")}'
        if num_workers is None or not str.isdigit(num_workers):
            num_workers = "8"

        _type = "optuna" if config.get("method") == "optuna" else "sweep"
        if _type == "optuna":
            try:
                import optuna
            except Exception:
                wandb.termerror(f"Error running job: {traceback.format_exc()}")

        # Do basic validation on optuna config
        # TODO(gst): do we want to load the optuna artifact for validation in the
        #            artifact case too?
        optuna_artifact = config.get("optuna", {}).get("artifact")
        if config.get("optuna", {}).get("pruner"):
            if optuna_artifact:
                wandb.termwarn(
                    "User provided optuna artifact will override `pruner.args` if a pruner is provided"
                )
            if not validate_optuna_pruner(config["optuna"]["pruner"]):
                return

        if config.get("optuna", {}).get("sampler"):
            if optuna_artifact:
                wandb.termwarn(
                    "User provided optuna artifact will override `sampler.args` if a sampler is provided"
                )
            if not validate_optuna_sampler(config["optuna"]["sampler"]):
                return

        scheduler_entrypoint = [
            "wandb",
            "scheduler",
            "WANDB_SWEEP_ID",
            "--queue",
            f"{queue!r}",
            "--project",
            project,
            "--num_workers",
            num_workers,
            "--sweep_type",
            _type,
        ]

        if resume_sweep_id:
            scheduler_entrypoint[2] = resume_sweep_id
            scheduler_entrypoint += ["--resumed", "True"]

        if _job:
            if ":" not in _job:
                wandb.termwarn("No alias specified for job, defaulting to 'latest'")
                _job += ":latest"

            scheduler_entrypoint += ["--job", _job]
        elif _image_uri:
            scheduler_entrypoint += ["--image_uri", _image_uri]

        # Launch job spec for the Scheduler
        launch_spec = construct_launch_spec(
            uri=SCHEDULER_URI,
            job=None,
            api=api,
            name="Scheduler.WANDB_SWEEP_ID",
            project=project,
            entity=entity,
            docker_image=scheduler_config.get("docker_image"),
            resource=scheduler_config.get("resource", "local-process"),
            entry_point=scheduler_entrypoint,
            version=None,
            parameters=None,
            resource_args=scheduler_config.get("resource_args", {}),
            launch_config=None,
            run_id=None,
            repository=launch_config.get("registry", {}).get("url", None),
        )
        _launch_scheduler_spec = {
            "queue": queue,
            "run_queue_project": project_queue,
            "run_spec": json.dumps(launch_spec),
        }

    if resume_sweep_id and _launch_scheduler_spec:
        # TODO(gst): align these names, how is every single one wrong??
        api.push_to_run_queue(
            queue_name=queue,
            launch_spec=launch_spec,
            project_queue=project_queue,
        )
        sweep_id = resume_sweep_id
        wandb.termlog(
            f"Pushing sweep scheduler for sweep: {sweep_id} to queue: {queue}"
        )
    else:
        sweep_id, warnings = api.upsert_sweep(
            config,
            project=project,
            entity=entity,
            obj_id=sweep_obj_id,
            launch_scheduler=json.dumps(_launch_scheduler_spec),
        )
        util.handle_sweep_config_violations(warnings)

        wandb.termlog(
            "{} sweep with ID: {}".format(
                "Updated" if sweep_obj_id else "Created",
                click.style(sweep_id, fg="yellow"),
            )
        )
=======
    sweep_id, warnings = api.upsert_sweep(
        config,
        project=project,
        entity=entity,
        obj_id=sweep_obj_id,
    )
    sweep_utils.handle_sweep_config_violations(warnings)

    # Log nicely formatted sweep information
    styled_id = click.style(sweep_id, fg="yellow")
    wandb.termlog(f"{action} sweep with ID: {styled_id}")
>>>>>>> 30cd5bc1

    sweep_url = wandb_sdk.wandb_sweep._get_sweep_url(api, sweep_id)
    if sweep_url:
        styled_url = click.style(sweep_url, underline=True, fg="blue")
        wandb.termlog(f"View sweep at: {styled_url}")

    # re-probe entity and project if it was auto-detected by upsert_sweep
    entity = entity or env.get("WANDB_ENTITY")
    project = project or env.get("WANDB_PROJECT")

    if entity and project:
        sweep_path = f"{entity}/{project}/{sweep_id}"
    elif project:
        sweep_path = f"{project}/{sweep_id}"
    else:
        sweep_path = sweep_id

    if sweep_path.find(" ") >= 0:
        sweep_path = f"{sweep_path!r}"

    styled_path = click.style(f"wandb agent {sweep_path}", fg="yellow")
    wandb.termlog(f"Run sweep agent with: {styled_path}")
    if controller:
        wandb.termlog("Starting wandb controller...")
        from wandb import controller as wandb_controller

        tuner = wandb_controller(sweep_id)
        tuner.run(verbose=verbose)


@cli.command(
    context_settings=CONTEXT,
    no_args_is_help=True,
    help="Run a W&B launch sweep (Experimental).",
)
@click.option(
    "--queue",
    "-q",
    default=None,
    help="The name of a queue to push the sweep to",
)
@click.option(
    "--project",
    "-p",
    default=None,
    help="Name of the project which the agent will watch. "
    "If passed in, will override the project value passed in using a config file",
)
@click.option(
    "--entity",
    "-e",
    default=None,
    help="The entity to use. Defaults to current logged-in user",
)
@click.option(
    "--resume_id",
    "-r",
    default=None,
    help="Resume a launch sweep by passing an 8-char sweep id. Queue required",
)
@click.option(
    "--num_workers",
    "-n",
    default=1,
    help="Number of concurrent jobs a scheduler can run",
)
@click.argument("config", required=False, type=click.Path(exists=True))
@click.pass_context
@display_error
def launch_sweep(
    ctx,
    project,
    entity,
    queue,
    config,
    resume_id,
    num_workers,
):
    api = _get_cling_api()
    if api.api_key is None:
        wandb.termlog("Login to W&B to use the sweep feature")
        ctx.invoke(login, no_offline=True)
        api = _get_cling_api(reset=True)

    # if not sweep_config XOR resume_id
    if not (config or resume_id):
        wandb.termerror("'config' and/or 'resume_id' required")
        return

    parsed_config = sweep_utils.load_launch_sweep_config(config)
    # Rip special keys out of config
    scheduler_args: Dict[str, Any] = parsed_config.get("scheduler", {})
    launch_args: Dict[str, Any] = parsed_config.get("launch", {})
    if scheduler_args:
        del parsed_config["scheduler"]
    if launch_args:
        del parsed_config["launch"]

    queue = queue or launch_args.get("queue")
    if not queue:
        wandb.termerror(
            "Launch-sweeps require setting a 'queue', use --queue option or a 'queue' key in the 'launch' section in the config"
        )
        return

    env = os.environ
    entity = entity or env.get("WANDB_ENTITY") or api.settings("entity")
    if entity is None:
        wandb.termerror("Must specify entity when using launch")
        return

    project = project or env.get("WANDB_PROJECT") or api.settings("project")
    if project is None:
        wandb.termerror("A project must be configured when using launch")
        return

    parsed_sweep_config, sweep_obj_id = None, None
    if resume_id:  # Resuming an existing sweep
        found = api.sweep(resume_id, "{}", entity=entity, project=project)
        if not found:
            wandb.termerror(f"Could not find sweep {entity}/{project}/{resume_id}")
            return
        sweep_obj_id = found["id"]
        parsed_sweep_config = yaml.safe_load(found["config"])
        wandb.termlog(f"Resuming from existing sweep {entity}/{project}/{resume_id}")
        if len(parsed_config.keys()) > 0:
            wandb.termwarn(
                "Sweep params loaded from resumed sweep, ignoring provided keys"
            )
    else:
        parsed_sweep_config = parsed_config

    num_workers = num_workers or scheduler_args.get("num_workers", 8)
    scheduler_entrypoint = sweep_utils.construct_scheduler_entrypoint(
        sweep_config=parsed_sweep_config,
        queue=queue,
        project=project,
        num_workers=num_workers,
    )
    if not scheduler_entrypoint:
        # error already logged
        return

    # Launch job spec for the Scheduler
    launch_scheduler_spec = construct_launch_spec(
        uri=SCHEDULER_URI,
        api=api,
        name="Scheduler.WANDB_SWEEP_ID",
        project=project,
        entity=entity,
        docker_image=scheduler_args.get("docker_image"),
        resource=scheduler_args.get("resource", "local-process"),
        entry_point=scheduler_entrypoint,
        resource_args=scheduler_args.get("resource_args", {}),
        repository=launch_args.get("registry", {}).get("url", None),
        job=None,
        version=None,
        parameters=None,
        launch_config=None,
        run_id=None,
    )
    launch_scheduler_with_queue = json.dumps(
        {
            "queue": queue,
            "run_queue_project": LAUNCH_DEFAULT_PROJECT,
            "run_spec": json.dumps(launch_scheduler_spec),
        }
    )

    sweep_id, warnings = api.upsert_sweep(
        parsed_sweep_config,
        project=project,
        entity=entity,
        obj_id=sweep_obj_id,  # if resuming
        launch_scheduler=launch_scheduler_with_queue,
        state="PENDING",
    )
    sweep_utils.handle_sweep_config_violations(warnings)

    # Log nicely formatted sweep information
    styled_id = click.style(sweep_id, fg="yellow")
    wandb.termlog(f"{'Resumed' if resume_id else 'Created'} sweep with ID: {styled_id}")
    sweep_url = wandb_sdk.wandb_sweep._get_sweep_url(api, sweep_id)
    if sweep_url:
        styled_url = click.style(sweep_url, underline=True, fg="blue")
        wandb.termlog(f"View sweep at: {styled_url}")
    wandb.termlog(f"Scheduler added to launch queue ({queue})")


@cli.command(
    help="Launch or queue a job from a uri (Experimental). A uri can be either a wandb "
    "uri of the form https://wandb.ai/entity/project/runs/run_id, "
    "or a git uri pointing to a remote repository, or path to a local directory.",
)
@click.option("--uri", "-u", metavar="(str)", default=None, hidden=True)
@click.option(
    "--job",
    "-j",
    metavar="(str)",
    default=None,
    help="Name of the job to launch. If passed in, launch does not require a uri.",
)
@click.option(
    "--entry-point",
    "-E",
    metavar="NAME",
    default=None,
    help="Entry point within project. [default: main]. If the entry point is not found, "
    "attempts to run the project file with the specified name as a script, "
    "using 'python' to run .py files and the default shell (specified by "
    "environment variable $SHELL) to run .sh files. If passed in, will override the entrypoint value passed in using a config file.",
)
@click.option(
    "--git-version",
    "-g",
    metavar="GIT-VERSION",
    hidden=True,
    help="Version of the project to run, as a Git commit reference for Git projects.",
)
@click.option(
    "--args-list",
    "-a",
    metavar="NAME=VALUE",
    multiple=True,
    help="An argument for the run, of the form -a name=value. Provided arguments that "
    "are not in the list of arguments for an entry point will be passed to the "
    "corresponding entry point as command-line arguments in the form `--name value`",
)
@click.option(
    "--name",
    envvar="WANDB_NAME",
    help="Name of the run under which to launch the run. If not "
    "specified, a random run name will be used to launch run. If passed in, will override the name passed in using a config file.",
)
@click.option(
    "--entity",
    "-e",
    metavar="(str)",
    default=None,
    help="Name of the target entity which the new run will be sent to. Defaults to using the entity set by local wandb/settings folder."
    "If passed in, will override the entity value passed in using a config file.",
)
@click.option(
    "--project",
    "-p",
    metavar="(str)",
    default=None,
    help="Name of the target project which the new run will be sent to. Defaults to using the project name given by the source uri "
    "or for github runs, the git repo name. If passed in, will override the project value passed in using a config file.",
)
@click.option(
    "--resource",
    "-r",
    metavar="BACKEND",
    default=None,
    help="Execution resource to use for run. Supported values: 'local-process', 'local-container', 'kubernetes', 'sagemaker', 'gcp-vertex'. "
    " This is now a required parameter if pushing to a queue with no resource configuration. "
    " If passed in, will override the resource value passed in using a config file.",
)
@click.option(
    "--docker-image",
    "-d",
    default=None,
    metavar="DOCKER IMAGE",
    help="Specific docker image you'd like to use. In the form name:tag."
    " If passed in, will override the docker image value passed in using a config file.",
)
@click.option(
    "--config",
    "-c",
    metavar="FILE",
    help="Path to JSON file (must end in '.json') or JSON string which will be passed "
    "as a launch config. Dictation how the launched run will be configured. ",
)
@click.option(
    "--queue",
    "-q",
    is_flag=False,
    flag_value="default",
    default=None,
    help="Name of run queue to push to. If none, launches single run directly. If supplied without "
    "an argument (`--queue`), defaults to queue 'default'. Else, if name supplied, specified run queue must exist under the "
    "project and entity supplied.",
)
@click.option(
    "--async",
    "run_async",
    is_flag=True,
    help="Flag to run the job asynchronously. Defaults to false, i.e. unless --async is set, wandb launch will wait for "
    "the job to finish. This option is incompatible with --queue; asynchronous options when running with an agent should be "
    "set on wandb launch-agent.",
)
@click.option(
    "--resource-args",
    "-R",
    metavar="FILE",
    help="Path to JSON file (must end in '.json') or JSON string which will be passed "
    "as resource args to the compute resource. The exact content which should be "
    "provided is different for each execution backend. See documentation for layout of this file.",
)
@click.option(
    "--build",
    "-b",
    is_flag=True,
    hidden=True,
    help="Flag to build an associated job and push to queue as an image job.",
)
@click.option(
    "--repository",
    "-rg",
    is_flag=False,
    default=None,
    hidden=True,
    help="Name of a remote repository. Will be used to push a built image to.",
)
# TODO: this is only included for back compat. But we should remove this in the future
@click.option(
    "--project-queue",
    "-pq",
    default=None,
    hidden=True,
    help="Name of the project containing the queue to push to. If none, defaults to entity level queues.",
)
@display_error
def launch(
    uri,
    job,
    entry_point,
    git_version,
    args_list,
    name,
    resource,
    entity,
    project,
    docker_image,
    config,
    queue,
    run_async,
    resource_args,
    build,
    repository,
    project_queue,
):
    """Start a W&B run from the given URI.

    The URI can bea wandb URI, a GitHub repo uri, or a local path). In the case of a
    wandb URI the arguments used in the original run will be used by default. These
    arguments can be overridden using the args option, or specifying those arguments in
    the config's 'overrides' key, 'args' field as a list of strings.

    Running `wandb launch [URI]` will launch the run directly. To add the run to a
    queue, run `wandb launch [URI] --queue [optional queuename]`.
    """
    logger.info(
        f"=== Launch called with kwargs {locals()} CLI Version: {wandb.__version__}==="
    )
    wandb._sentry.configure_scope(process_context="launch_cli")
    from wandb.sdk.launch import launch as wandb_launch

    wandb.termlog(
        f"W&B launch is in an experimental state and usage APIs may change without warning. See {wburls.get('cli_launch')}"
    )
    api = _get_cling_api()

    if run_async and queue is not None:
        raise LaunchError(
            "Cannot use both --async and --queue with wandb launch, see help for details."
        )

    args_dict = util._user_args_to_dict(args_list)

    if resource_args is not None:
        resource_args = util.load_json_yaml_dict(resource_args)
        if resource_args is None:
            raise LaunchError("Invalid format for resource-args")
    else:
        resource_args = {}

    if entry_point is not None:
        entry_point = shlex.split(entry_point)

    if config is not None:
        config = util.load_json_yaml_dict(config)
        if config is None:
            raise LaunchError("Invalid format for config")
    else:
        config = {}

    resource = resource or config.get("resource")

    if build and queue is None:
        raise LaunchError("Build flag requires a queue to be set")

    try:
        check_logged_in(api)
    except Exception:
        wandb.termerror(f"Error running job: {traceback.format_exc()}")

    run_id = config.get("run_id")

    if queue is None:
        # direct launch
        try:
            wandb_launch.run(
                api,
                uri,
                job,
                entry_point,
                git_version,
                project=project,
                entity=entity,
                docker_image=docker_image,
                name=name,
                parameters=args_dict,
                resource=resource,
                resource_args=resource_args,
                config=config,
                synchronous=(not run_async),
                run_id=run_id,
                repository=repository,
            )
        except LaunchError as e:
            logger.error("=== %s ===", e)
            wandb._sentry.exception(e)
            sys.exit(e)
        except ExecutionError as e:
            logger.error("=== %s ===", e)
            wandb._sentry.exception(e)
            sys.exit(e)
    else:
        try:
            _launch_add(
                api,
                uri,
                job,
                config,
                project,
                entity,
                queue,
                resource,
                entry_point,
                name,
                git_version,
                docker_image,
                args_dict,
                project_queue,
                resource_args,
                build=build,
                run_id=run_id,
                repository=repository,
            )
        except Exception as e:
            wandb._sentry.exception(e)
            raise e


@cli.command(
    context_settings=CONTEXT,
    help="Run a W&B launch agent (Experimental).",
)
@click.pass_context
@click.option(
    "--queue",
    "-q",
    "queues",
    default=None,
    multiple=True,
    metavar="<queue(s)>",
    help="The name of a queue for the agent to watch. Multiple -q flags supported.",
)
@click.option(
    "--project",
    "-p",
    default=None,
    help="Name of the project which the agent will watch. "
    "If passed in, will override the project value passed in using a config file.",
)
@click.option(
    "--entity",
    "-e",
    default=None,
    help="The entity to use. Defaults to current logged-in user",
)
@click.option(
    "--max-jobs",
    "-j",
    default=None,
    help="The maximum number of launch jobs this agent can run in parallel. Defaults to 1. Set to -1 for no upper limit",
)
@click.option(
    "--config", "-c", default=None, help="path to the agent config yaml to use"
)
@click.option(
    "--url",
    "-u",
    default=None,
    hidden=True,
    help="a wandb client registration URL, this is generated in the UI",
)
@display_error
def launch_agent(
    ctx,
    project=None,
    entity=None,
    queues=None,
    max_jobs=None,
    config=None,
    url=None,
):
    logger.info(
        f"=== Launch-agent called with kwargs {locals()}  CLI Version: {wandb.__version__} ==="
    )
    wandb._sentry.configure_scope(process_context="launch_agent")
    if url is not None:
        raise LaunchError(
            "--url is not supported in this version, upgrade with: pip install -u wandb"
        )

    from wandb.sdk.launch import launch as wandb_launch

    wandb.termlog(
        f"W&B launch is in an experimental state and usage APIs may change without warning. See {wburls.get('cli_launch')}"
    )
    api = _get_cling_api()
    agent_config, api = wandb_launch.resolve_agent_config(
        api, entity, project, max_jobs, queues, config
    )
    if agent_config.get("project") is None:
        raise LaunchError(
            "You must specify a project name or set WANDB_PROJECT environment variable."
        )

    if len(agent_config.get("queues")) == 0:
        raise LaunchError(
            "To launch an agent please specify a queue or a list of queues in the configuration file or cli."
        )

    check_logged_in(api)

    wandb.termlog("Starting launch agent ✨")
    try:
        wandb_launch.create_and_run_agent(api, agent_config)
    except Exception as e:
        wandb._sentry.exception(e)
        raise e


@cli.command(context_settings=CONTEXT, help="Run the W&B agent")
@click.pass_context
@click.option("--project", "-p", default=None, help="The project of the sweep.")
@click.option("--entity", "-e", default=None, help="The entity scope for the project.")
@click.option(
    "--count", default=None, type=int, help="The max number of runs for this agent."
)
@click.argument("sweep_id")
@display_error
def agent(ctx, project, entity, count, sweep_id):
    api = _get_cling_api()
    if api.api_key is None:
        wandb.termlog("Login to W&B to use the sweep agent feature")
        ctx.invoke(login, no_offline=True)
        api = _get_cling_api(reset=True)

    wandb.termlog("Starting wandb agent 🕵️")
    wandb_agent.agent(sweep_id, entity=entity, project=project, count=count)

    # you can send local commands like so:
    # agent_api.command({'type': 'run', 'program': 'train.py',
    #                'args': ['--max_epochs=10']})


@cli.command(
    context_settings=RUN_CONTEXT, help="Run a W&B launch sweep scheduler (Experimental)"
)
@click.pass_context
@click.argument("sweep_id")
@display_error
def scheduler(
    ctx,
    sweep_id,
):
    api = _get_cling_api()
    if api.api_key is None:
        wandb.termlog("Login to W&B to use the sweep scheduler feature")
        ctx.invoke(login, no_offline=True)
        api = _get_cling_api(reset=True)

    wandb._sentry.configure_scope(process_context="sweep_scheduler")
    wandb.termlog("Starting a Launch Scheduler 🚀")
    from wandb.sdk.launch.sweeps import load_scheduler

    # TODO(gst): remove this monstrosity
    # Future-proofing hack to pull any kwargs that get passed in through the CLI
    kwargs = {}
    for i, _arg in enumerate(ctx.args):
        if isinstance(_arg, str) and _arg.startswith("--"):
            # convert input kwargs from hyphens to underscores
            _key = _arg[2:].replace("-", "_")
            _args = ctx.args[i + 1]
            if str.isdigit(_args):
                _args = int(_args)
            kwargs[_key] = _args
    try:
        sweep_type = kwargs.get("sweep_type", "sweep")
        _scheduler = load_scheduler(scheduler_type=sweep_type)(
            api,
            sweep_id=sweep_id,
            **kwargs,
        )
        _scheduler.start()
    except Exception as e:
        wandb._sentry.exception(e)
        raise e


@cli.command(context_settings=CONTEXT, help="Run the W&B local sweep controller")
@click.option("--verbose", is_flag=True, default=False, help="Display verbose output")
@click.argument("sweep_id")
@display_error
def controller(verbose, sweep_id):
    click.echo("Starting wandb controller...")
    from wandb import controller as wandb_controller

    tuner = wandb_controller(sweep_id)
    tuner.run(verbose=verbose)


@cli.command(context_settings=RUN_CONTEXT, name="docker-run")
@click.pass_context
@click.argument("docker_run_args", nargs=-1)
def docker_run(ctx, docker_run_args):
    """Wrap `docker run` and adds WANDB_API_KEY and WANDB_DOCKER environment variables.

    This will also set the runtime to nvidia if the nvidia-docker executable is present
    on the system and --runtime wasn't set.

    See `docker run --help` for more details.
    """
    api = InternalApi()
    args = list(docker_run_args)
    if len(args) > 0 and args[0] == "run":
        args.pop(0)
    if len([a for a in args if a.startswith("--runtime")]) == 0 and find_executable(
        "nvidia-docker"
    ):
        args = ["--runtime", "nvidia"] + args
    #  TODO: image_from_docker_args uses heuristics to find the docker image arg, there are likely cases
    #  where this won't work
    image = util.image_from_docker_args(args)
    resolved_image = None
    if image:
        resolved_image = wandb.docker.image_id(image)
    if resolved_image:
        args = ["-e", "WANDB_DOCKER=%s" % resolved_image] + args
    else:
        wandb.termlog(
            "Couldn't detect image argument, running command without the WANDB_DOCKER env variable"
        )
    if api.api_key:
        args = ["-e", "WANDB_API_KEY=%s" % api.api_key] + args
    else:
        wandb.termlog(
            "Not logged in, run `wandb login` from the host machine to enable result logging"
        )
    subprocess.call(["docker", "run"] + args)


@cli.command(context_settings=RUN_CONTEXT)
@click.pass_context
@click.argument("docker_run_args", nargs=-1)
@click.argument("docker_image", required=False)
@click.option(
    "--nvidia/--no-nvidia",
    default=find_executable("nvidia-docker") is not None,
    help="Use the nvidia runtime, defaults to nvidia if nvidia-docker is present",
)
@click.option(
    "--digest", is_flag=True, default=False, help="Output the image digest and exit"
)
@click.option(
    "--jupyter/--no-jupyter", default=False, help="Run jupyter lab in the container"
)
@click.option(
    "--dir", default="/app", help="Which directory to mount the code in the container"
)
@click.option("--no-dir", is_flag=True, help="Don't mount the current directory")
@click.option(
    "--shell", default="/bin/bash", help="The shell to start the container with"
)
@click.option("--port", default="8888", help="The host port to bind jupyter on")
@click.option("--cmd", help="The command to run in the container")
@click.option(
    "--no-tty", is_flag=True, default=False, help="Run the command without a tty"
)
@display_error
def docker(
    ctx,
    docker_run_args,
    docker_image,
    nvidia,
    digest,
    jupyter,
    dir,
    no_dir,
    shell,
    port,
    cmd,
    no_tty,
):
    """Run your code in a docker container.

    W&B docker lets you run your code in a docker image ensuring wandb is configured. It
    adds the WANDB_DOCKER and WANDB_API_KEY environment variables to your container and
    mounts the current directory in /app by default.  You can pass additional args which
    will be added to `docker run` before the image name is declared, we'll choose a
    default image for you if one isn't passed:

    ```sh
    wandb docker -v /mnt/dataset:/app/data
    wandb docker gcr.io/kubeflow-images-public/tensorflow-1.12.0-notebook-cpu:v0.4.0 --jupyter
    wandb docker wandb/deepo:keras-gpu --no-tty --cmd "python train.py --epochs=5"
    ```

    By default, we override the entrypoint to check for the existence of wandb and
    install it if not present.  If you pass the --jupyter flag we will ensure jupyter is
    installed and start jupyter lab on port 8888.  If we detect nvidia-docker on your
    system we will use the nvidia runtime.  If you just want wandb to set environment
    variable to an existing docker run command, see the wandb docker-run command.
    """
    api = InternalApi()
    if not find_executable("docker"):
        raise ClickException("Docker not installed, install it from https://docker.com")
    args = list(docker_run_args)
    image = docker_image or ""
    # remove run for users used to nvidia-docker
    if len(args) > 0 and args[0] == "run":
        args.pop(0)
    if image == "" and len(args) > 0:
        image = args.pop(0)
    # If the user adds docker args without specifying an image (should be rare)
    if not util.docker_image_regex(image.split("@")[0]):
        if image:
            args = args + [image]
        image = wandb.docker.default_image(gpu=nvidia)
        subprocess.call(["docker", "pull", image])
    _, repo_name, tag = wandb.docker.parse(image)

    resolved_image = wandb.docker.image_id(image)
    if resolved_image is None:
        raise ClickException(
            "Couldn't find image locally or in a registry, try running `docker pull %s`"
            % image
        )
    if digest:
        sys.stdout.write(resolved_image)
        exit(0)

    existing = wandb.docker.shell(["ps", "-f", "ancestor=%s" % resolved_image, "-q"])
    if existing:
        if click.confirm(
            "Found running container with the same image, do you want to attach?"
        ):
            subprocess.call(["docker", "attach", existing.split("\n")[0]])
            exit(0)
    cwd = os.getcwd()
    command = [
        "docker",
        "run",
        "-e",
        "LANG=C.UTF-8",
        "-e",
        "WANDB_DOCKER=%s" % resolved_image,
        "--ipc=host",
        "-v",
        wandb.docker.entrypoint + ":/wandb-entrypoint.sh",
        "--entrypoint",
        "/wandb-entrypoint.sh",
    ]
    if nvidia:
        command.extend(["--runtime", "nvidia"])
    if not no_dir:
        #  TODO: We should default to the working directory if defined
        command.extend(["-v", cwd + ":" + dir, "-w", dir])
    if api.api_key:
        command.extend(["-e", "WANDB_API_KEY=%s" % api.api_key])
    else:
        wandb.termlog(
            "Couldn't find WANDB_API_KEY, run `wandb login` to enable streaming metrics"
        )
    if jupyter:
        command.extend(["-e", "WANDB_ENSURE_JUPYTER=1", "-p", port + ":8888"])
        no_tty = True
        cmd = (
            "jupyter lab --no-browser --ip=0.0.0.0 --allow-root --NotebookApp.token= --notebook-dir %s"
            % dir
        )
    command.extend(args)
    if no_tty:
        command.extend([image, shell, "-c", cmd])
    else:
        if cmd:
            command.extend(["-e", "WANDB_COMMAND=%s" % cmd])
        command.extend(["-it", image, shell])
        wandb.termlog("Launching docker container \U0001F6A2")
    subprocess.call(command)


@cli.command(
    context_settings=RUN_CONTEXT,
    help="Start a local W&B container (deprecated, see wandb server --help)",
    hidden=True,
)
@click.pass_context
@click.option("--port", "-p", default="8080", help="The host port to bind W&B local on")
@click.option(
    "--env", "-e", default=[], multiple=True, help="Env vars to pass to wandb/local"
)
@click.option(
    "--daemon/--no-daemon", default=True, help="Run or don't run in daemon mode"
)
@click.option(
    "--upgrade", is_flag=True, default=False, help="Upgrade to the most recent version"
)
@click.option(
    "--edge", is_flag=True, default=False, help="Run the bleeding edge", hidden=True
)
@display_error
def local(ctx, *args, **kwargs):
    wandb.termwarn("`wandb local` has been replaced with `wandb server start`.")
    ctx.invoke(start, *args, **kwargs)


@cli.group(help="Commands for operating a local W&B server")
def server():
    pass


@server.command(context_settings=RUN_CONTEXT, help="Start a local W&B server")
@click.pass_context
@click.option(
    "--port", "-p", default="8080", help="The host port to bind W&B server on"
)
@click.option(
    "--env", "-e", default=[], multiple=True, help="Env vars to pass to wandb/local"
)
@click.option(
    "--daemon/--no-daemon", default=True, help="Run or don't run in daemon mode"
)
@click.option(
    "--upgrade",
    is_flag=True,
    default=False,
    help="Upgrade to the most recent version",
    hidden=True,
)
@click.option(
    "--edge", is_flag=True, default=False, help="Run the bleeding edge", hidden=True
)
@display_error
def start(ctx, port, env, daemon, upgrade, edge):
    api = InternalApi()
    if not find_executable("docker"):
        raise ClickException("Docker not installed, install it from https://docker.com")
    local_image_sha = wandb.docker.image_id("wandb/local").split("wandb/local")[-1]
    registry_image_sha = wandb.docker.image_id_from_registry("wandb/local").split(
        "wandb/local"
    )[-1]
    if local_image_sha != registry_image_sha:
        if upgrade:
            subprocess.call(["docker", "pull", "wandb/local"])
        else:
            wandb.termlog(
                "A new version of the W&B server is available, upgrade by calling `wandb server start --upgrade`"
            )
    running = subprocess.check_output(
        ["docker", "ps", "--filter", "name=wandb-local", "--format", "{{.ID}}"]
    )
    if running != b"":
        if upgrade:
            subprocess.call(["docker", "stop", "wandb-local"])
        else:
            wandb.termerror(
                "A container named wandb-local is already running, run `docker stop wandb-local` if you want to start a new instance"
            )
            exit(1)
    image = "docker.pkg.github.com/wandb/core/local" if edge else "wandb/local"
    username = getpass.getuser()
    env_vars = ["-e", "LOCAL_USERNAME=%s" % username]
    for e in env:
        env_vars.append("-e")
        env_vars.append(e)
    command = [
        "docker",
        "run",
        "--rm",
        "-v",
        "wandb:/vol",
        "-p",
        port + ":8080",
        "--name",
        "wandb-local",
    ] + env_vars
    host = f"http://localhost:{port}"
    api.set_setting("base_url", host, globally=True, persist=True)
    if daemon:
        command += ["-d"]
    command += [image]

    # DEVNULL is only in py3
    try:
        from subprocess import DEVNULL
    except ImportError:
        DEVNULL = open(os.devnull, "wb")  # noqa: N806
    code = subprocess.call(command, stdout=DEVNULL)
    if daemon:
        if code != 0:
            wandb.termerror(
                "Failed to launch the W&B server container, see the above error."
            )
            exit(1)
        else:
            wandb.termlog("W&B server started at http://localhost:%s \U0001F680" % port)
            wandb.termlog("You can stop the server by running `wandb server stop`")
            if not api.api_key:
                # Let the server start before potentially launching a browser
                time.sleep(2)
                ctx.invoke(login, host=host)


@server.command(context_settings=RUN_CONTEXT, help="Stop a local W&B server")
def stop():
    if not find_executable("docker"):
        raise ClickException("Docker not installed, install it from https://docker.com")
    subprocess.call(["docker", "stop", "wandb-local"])


@cli.group(help="Commands for interacting with artifacts")
def artifact():
    pass


@artifact.command(context_settings=CONTEXT, help="Upload an artifact to wandb")
@click.argument("path")
@click.option(
    "--name", "-n", help="The name of the artifact to push: project/artifact_name"
)
@click.option("--description", "-d", help="A description of this artifact")
@click.option("--type", "-t", default="dataset", help="The type of the artifact")
@click.option(
    "--alias",
    "-a",
    default=["latest"],
    multiple=True,
    help="An alias to apply to this artifact",
)
@display_error
def put(path, name, description, type, alias):
    if name is None:
        name = os.path.basename(path)
    public_api = PublicApi()
    entity, project, artifact_name = public_api._parse_artifact_path(name)
    if project is None:
        project = click.prompt("Enter the name of the project you want to use")
    # TODO: settings nightmare...
    api = InternalApi()
    api.set_setting("entity", entity)
    api.set_setting("project", project)
    artifact = wandb.Artifact(name=artifact_name, type=type, description=description)
    artifact_path = "{entity}/{project}/{name}:{alias}".format(
        entity=entity, project=project, name=artifact_name, alias=alias[0]
    )
    if os.path.isdir(path):
        wandb.termlog(
            'Uploading directory {path} to: "{artifact_path}" ({type})'.format(
                path=path, type=type, artifact_path=artifact_path
            )
        )
        artifact.add_dir(path)
    elif os.path.isfile(path):
        wandb.termlog(
            'Uploading file {path} to: "{artifact_path}" ({type})'.format(
                path=path, type=type, artifact_path=artifact_path
            )
        )
        artifact.add_file(path)
    elif "://" in path:
        wandb.termlog(
            'Logging reference artifact from {path} to: "{artifact_path}" ({type})'.format(
                path=path, type=type, artifact_path=artifact_path
            )
        )
        artifact.add_reference(path)
    else:
        raise ClickException("Path argument must be a file or directory")

    run = wandb.init(
        entity=entity, project=project, config={"path": path}, job_type="cli_put"
    )
    # We create the artifact manually to get the current version
    res, _ = api.create_artifact(
        type,
        artifact_name,
        artifact.digest,
        client_id=artifact._client_id,
        sequence_client_id=artifact._sequence_client_id,
        entity_name=entity,
        project_name=project,
        run_name=run.id,
        description=description,
        aliases=[{"artifactCollectionName": artifact_name, "alias": a} for a in alias],
    )
    artifact_path = artifact_path.split(":")[0] + ":" + res.get("version", "latest")
    # Re-create the artifact and actually upload any files needed
    run.log_artifact(artifact, aliases=alias)
    artifact.wait()

    wandb.termlog(
        "Artifact uploaded, use this artifact in a run by adding:\n", prefix=False
    )

    wandb.termlog(
        '    artifact = run.use_artifact("{path}")\n'.format(
            path=artifact_path,
        ),
        prefix=False,
    )


@artifact.command(context_settings=CONTEXT, help="Download an artifact from wandb")
@click.argument("path")
@click.option("--root", help="The directory you want to download the artifact to")
@click.option("--type", help="The type of artifact you are downloading")
@display_error
def get(path, root, type):
    public_api = PublicApi()
    entity, project, artifact_name = public_api._parse_artifact_path(path)
    if project is None:
        project = click.prompt("Enter the name of the project you want to use")

    try:
        artifact_parts = artifact_name.split(":")
        if len(artifact_parts) > 1:
            version = artifact_parts[1]
            artifact_name = artifact_parts[0]
        else:
            version = "latest"
        full_path = "{entity}/{project}/{artifact}:{version}".format(
            entity=entity, project=project, artifact=artifact_name, version=version
        )
        wandb.termlog(
            "Downloading {type} artifact {full_path}".format(
                type=type or "dataset", full_path=full_path
            )
        )
        artifact = public_api.artifact(full_path, type=type)
        path = artifact.download(root=root)
        wandb.termlog("Artifact downloaded to %s" % path)
    except ValueError:
        raise ClickException("Unable to download artifact")


@artifact.command(
    context_settings=CONTEXT, help="List all artifacts in a wandb project"
)
@click.argument("path")
@click.option("--type", "-t", help="The type of artifacts to list")
@display_error
def ls(path, type):
    public_api = PublicApi()
    if type is not None:
        types = [public_api.artifact_type(type, path)]
    else:
        types = public_api.artifact_types(path)

    for kind in types:
        for collection in kind.collections():
            versions = public_api.artifact_versions(
                kind.type,
                "/".join([kind.entity, kind.project, collection.name]),
                per_page=1,
            )
            latest = next(versions)
            print(
                "{:<15s}{:<15s}{:>15s} {:<20s}".format(
                    kind.type,
                    latest.updated_at,
                    util.to_human_size(latest.size),
                    latest.name,
                )
            )


@artifact.group(help="Commands for interacting with the artifact cache")
def cache():
    pass


@cache.command(
    context_settings=CONTEXT,
    help="Clean up less frequently used files from the artifacts cache",
)
@click.argument("target_size")
@display_error
def cleanup(target_size):
    target_size = util.from_human_size(target_size)
    cache = wandb_sdk.wandb_artifacts.get_artifacts_cache()
    reclaimed_bytes = cache.cleanup(target_size)
    print(f"Reclaimed {util.to_human_size(reclaimed_bytes)} of space")


@cli.command(context_settings=CONTEXT, help="Pull files from Weights & Biases")
@click.argument("run", envvar=env.RUN_ID)
@click.option(
    "--project", "-p", envvar=env.PROJECT, help="The project you want to download."
)
@click.option(
    "--entity",
    "-e",
    default="models",
    envvar=env.ENTITY,
    help="The entity to scope the listing to.",
)
@display_error
def pull(run, project, entity):
    api = InternalApi()
    project, run = api.parse_slug(run, project=project)
    urls = api.download_urls(project, run=run, entity=entity)
    if len(urls) == 0:
        raise ClickException("Run has no files")
    click.echo(
        "Downloading: {project}/{run}".format(
            project=click.style(project, bold=True), run=run
        )
    )

    for name in urls:
        if api.file_current(name, urls[name]["md5"]):
            click.echo("File %s is up to date" % name)
        else:
            length, response = api.download_file(urls[name]["url"])
            # TODO: I had to add this because some versions in CI broke click.progressbar
            sys.stdout.write("File %s\r" % name)
            dirname = os.path.dirname(name)
            if dirname != "":
                filesystem.mkdir_exists_ok(dirname)
            with click.progressbar(
                length=length,
                label="File %s" % name,
                fill_char=click.style("&", fg="green"),
            ) as bar:
                with open(name, "wb") as f:
                    for data in response.iter_content(chunk_size=4096):
                        f.write(data)
                        bar.update(len(data))


@cli.command(
    context_settings=CONTEXT, help="Restore code, config and docker state for a run"
)
@click.pass_context
@click.argument("run", envvar=env.RUN_ID)
@click.option("--no-git", is_flag=True, default=False, help="Skupp")
@click.option(
    "--branch/--no-branch",
    default=True,
    help="Whether to create a branch or checkout detached",
)
@click.option(
    "--project", "-p", envvar=env.PROJECT, help="The project you wish to upload to."
)
@click.option(
    "--entity", "-e", envvar=env.ENTITY, help="The entity to scope the listing to."
)
@display_error
def restore(ctx, run, no_git, branch, project, entity):
    from wandb.old.core import wandb_dir

    api = _get_cling_api()
    if ":" in run:
        if "/" in run:
            entity, rest = run.split("/", 1)
        else:
            rest = run
        project, run = rest.split(":", 1)
    elif run.count("/") > 1:
        entity, run = run.split("/", 1)

    project, run = api.parse_slug(run, project=project)
    commit, json_config, patch_content, metadata = api.run_config(
        project, run=run, entity=entity
    )
    repo = metadata.get("git", {}).get("repo")
    image = metadata.get("docker")
    restore_message = (
        """`wandb restore` needs to be run from the same git repository as the original run.
Run `git clone %s` and restore from there or pass the --no-git flag."""
        % repo
    )
    if no_git:
        commit = None
    elif not api.git.enabled:
        if repo:
            raise ClickException(restore_message)
        elif image:
            wandb.termlog(
                "Original run has no git history.  Just restoring config and docker"
            )

    if commit and api.git.enabled:
        wandb.termlog(f"Fetching origin and finding commit: {commit}")
        subprocess.check_call(["git", "fetch", "--all"])
        try:
            api.git.repo.commit(commit)
        except ValueError:
            wandb.termlog(f"Couldn't find original commit: {commit}")
            commit = None
            files = api.download_urls(project, run=run, entity=entity)
            for filename in files:
                if filename.startswith("upstream_diff_") and filename.endswith(
                    ".patch"
                ):
                    commit = filename[len("upstream_diff_") : -len(".patch")]
                    try:
                        api.git.repo.commit(commit)
                    except ValueError:
                        commit = None
                    else:
                        break

            if commit:
                wandb.termlog(f"Falling back to upstream commit: {commit}")
                patch_path, _ = api.download_write_file(files[filename])
            else:
                raise ClickException(restore_message)
        else:
            if patch_content:
                patch_path = os.path.join(wandb_dir(), "diff.patch")
                with open(patch_path, "w") as f:
                    f.write(patch_content)
            else:
                patch_path = None

        branch_name = "wandb/%s" % run
        if branch and branch_name not in api.git.repo.branches:
            api.git.repo.git.checkout(commit, b=branch_name)
            wandb.termlog("Created branch %s" % click.style(branch_name, bold=True))
        elif branch:
            wandb.termlog(
                "Using existing branch, run `git branch -D %s` from master for a clean checkout"
                % branch_name
            )
            api.git.repo.git.checkout(branch_name)
        else:
            wandb.termlog("Checking out %s in detached mode" % commit)
            api.git.repo.git.checkout(commit)

        if patch_path:
            # we apply the patch from the repository root so git doesn't exclude
            # things outside the current directory
            root = api.git.root
            patch_rel_path = os.path.relpath(patch_path, start=root)
            # --reject is necessary or else this fails any time a binary file
            # occurs in the diff
            exit_code = subprocess.call(
                ["git", "apply", "--reject", patch_rel_path], cwd=root
            )
            if exit_code == 0:
                wandb.termlog("Applied patch")
            else:
                wandb.termerror(
                    "Failed to apply patch, try un-staging any un-committed changes"
                )

    filesystem.mkdir_exists_ok(wandb_dir())
    config_path = os.path.join(wandb_dir(), "config.yaml")
    config = Config()
    for k, v in json_config.items():
        if k not in ("_wandb", "wandb_version"):
            config[k] = v
    s = b"wandb_version: 1"
    s += b"\n\n" + yaml.dump(
        config._as_dict(),
        Dumper=yaml.SafeDumper,
        default_flow_style=False,
        allow_unicode=True,
        encoding="utf-8",
    )
    s = s.decode("utf-8")
    with open(config_path, "w") as f:
        f.write(s)

    wandb.termlog("Restored config variables to %s" % config_path)
    if image:
        if not metadata["program"].startswith("<") and metadata.get("args") is not None:
            # TODO: we may not want to default to python here.
            runner = util.find_runner(metadata["program"]) or ["python"]
            command = runner + [metadata["program"]] + metadata["args"]
            cmd = " ".join(command)
        else:
            wandb.termlog("Couldn't find original command, just restoring environment")
            cmd = None
        wandb.termlog("Docker image found, attempting to start")
        ctx.invoke(docker, docker_run_args=[image], cmd=cmd)

    return commit, json_config, patch_content, repo, metadata


@cli.command(context_settings=CONTEXT, help="Run any script with wandb", hidden=True)
@click.pass_context
@click.argument("program")
@click.argument("args", nargs=-1)
@display_error
def magic(ctx, program, args):
    def magic_run(cmd, globals, locals):
        try:
            exec(cmd, globals, locals)
        finally:
            pass

    sys.argv[:] = args
    sys.argv.insert(0, program)
    sys.path.insert(0, os.path.dirname(program))
    try:
        with open(program, "rb") as fp:
            code = compile(fp.read(), program, "exec")
    except OSError:
        click.echo(click.style("Could not launch program: %s" % program, fg="red"))
        sys.exit(1)
    globs = {
        "__file__": program,
        "__name__": "__main__",
        "__package__": None,
        "wandb_magic_install": magic_install,
    }
    prep = (
        """
import __main__
__main__.__file__ = "%s"
wandb_magic_install()
"""
        % program
    )
    magic_run(prep, globs, None)
    magic_run(code, globs, None)


@cli.command("online", help="Enable W&B sync")
@display_error
def online():
    api = InternalApi()
    try:
        api.clear_setting("disabled", persist=True)
        api.clear_setting("mode", persist=True)
    except configparser.Error:
        pass
    click.echo(
        "W&B online. Running your script from this directory will now sync to the cloud."
    )


@cli.command("offline", help="Disable W&B sync")
@display_error
def offline():
    api = InternalApi()
    try:
        api.set_setting("disabled", "true", persist=True)
        api.set_setting("mode", "offline", persist=True)
        click.echo(
            "W&B offline. Running your script from this directory will only write metadata locally. Use wandb disabled to completely turn off W&B."
        )
    except configparser.Error:
        click.echo(
            "Unable to write config, copy and paste the following in your terminal to turn off W&B:\nexport WANDB_MODE=offline"
        )


@cli.command("on", hidden=True)
@click.pass_context
@display_error
def on(ctx):
    ctx.invoke(online)


@cli.command("off", hidden=True)
@click.pass_context
@display_error
def off(ctx):
    ctx.invoke(offline)


@cli.command("status", help="Show configuration settings")
@click.option(
    "--settings/--no-settings", help="Show the current settings", default=True
)
def status(settings):
    api = _get_cling_api()
    if settings:
        click.echo(click.style("Current Settings", bold=True))
        settings = api.settings()
        click.echo(
            json.dumps(settings, sort_keys=True, indent=2, separators=(",", ": "))
        )


@cli.command("disabled", help="Disable W&B.")
@click.option(
    "--service",
    is_flag=True,
    show_default=True,
    default=True,
    help="Disable W&B service",
)
def disabled(service):
    api = InternalApi()
    try:
        api.set_setting("mode", "disabled", persist=True)
        click.echo("W&B disabled.")
        os.environ[wandb.env._DISABLE_SERVICE] = str(service)
    except configparser.Error:
        click.echo(
            "Unable to write config, copy and paste the following in your terminal to turn off W&B:\nexport WANDB_MODE=disabled"
        )


@cli.command("enabled", help="Enable W&B.")
@click.option(
    "--service",
    is_flag=True,
    show_default=True,
    default=True,
    help="Enable W&B service",
)
def enabled(service):
    api = InternalApi()
    try:
        api.set_setting("mode", "online", persist=True)
        click.echo("W&B enabled.")
        os.environ[wandb.env._DISABLE_SERVICE] = str(not service)
    except configparser.Error:
        click.echo(
            "Unable to write config, copy and paste the following in your terminal to turn on W&B:\nexport WANDB_MODE=online"
        )


@cli.command("gc", hidden=True, context_settings={"ignore_unknown_options": True})
@click.argument("args", nargs=-1)
def gc(args):
    click.echo(
        "`wandb gc` command has been removed. Use `wandb sync --clean` to clean up synced runs."
    )


@cli.command(context_settings=CONTEXT, help="Verify your local instance")
@click.option("--host", default=None, help="Test a specific instance of W&B")
def verify(host):
    # TODO: (kdg) Build this all into a WandbVerify object, and clean this up.
    os.environ["WANDB_SILENT"] = "true"
    os.environ["WANDB_PROJECT"] = "verify"
    api = _get_cling_api()
    reinit = False
    if host is None:
        host = api.settings("base_url")
        print(f"Default host selected: {host}")
    # if the given host does not match the default host, re-run init
    elif host != api.settings("base_url"):
        reinit = True

    tmp_dir = tempfile.mkdtemp()
    print(
        "Find detailed logs for this test at: {}".format(os.path.join(tmp_dir, "wandb"))
    )
    os.chdir(tmp_dir)
    os.environ["WANDB_BASE_URL"] = host
    wandb.login(host=host)
    if reinit:
        api = _get_cling_api(reset=True)
    if not wandb_verify.check_host(host):
        sys.exit(1)
    if not wandb_verify.check_logged_in(api, host):
        sys.exit(1)
    url_success, url = wandb_verify.check_graphql_put(api, host)
    large_post_success = wandb_verify.check_large_post()
    wandb_verify.check_secure_requests(
        api.settings("base_url"),
        "Checking requests to base url",
        "Connections are not made over https. SSL required for secure communications.",
    )
    if url:
        wandb_verify.check_secure_requests(
            url,
            "Checking requests made over signed URLs",
            "Signed URL requests not made over https. SSL is required for secure communications.",
        )
        wandb_verify.check_cors_configuration(url, host)
    wandb_verify.check_wandb_version(api)
    check_run_success = wandb_verify.check_run(api)
    check_artifacts_success = wandb_verify.check_artifacts()
    if not (
        check_artifacts_success
        and check_run_success
        and large_post_success
        and url_success
    ):
        sys.exit(1)


@cli.group("import", help="Commands for importing data from other systems")
def importer():
    pass


@importer.command("mlflow", help="Import from MLFlow")
@click.option("--mlflow-tracking-uri", help="MLFlow Tracking URI")
@click.option(
    "--target-entity", required=True, help="Override default entity to import data into"
)
@click.option(
    "--target-project",
    required=True,
    help="Override default project to import data into",
)
def mlflow(mlflow_tracking_uri, target_entity, target_project):
    from wandb.apis.importers import MlflowImporter

    importer = MlflowImporter(mlflow_tracking_uri=mlflow_tracking_uri)
    overrides = {
        "entity": target_entity,
        "project": target_project,
    }

    importer.import_all_parallel(overrides=overrides)<|MERGE_RESOLUTION|>--- conflicted
+++ resolved
@@ -34,14 +34,11 @@
 from wandb.integration.magic import magic_install
 from wandb.sdk.launch.launch_add import _launch_add
 from wandb.sdk.launch.sweeps import SCHEDULER_URI
-<<<<<<< HEAD
 from wandb.sdk.launch.sweeps.scheduler_optuna import (
     validate_optuna_pruner,
     validate_optuna_sampler,
 )
-=======
 from wandb.sdk.launch.sweeps import utils as sweep_utils
->>>>>>> 30cd5bc1
 from wandb.sdk.launch.utils import (
     LAUNCH_DEFAULT_PROJECT,
     ExecutionError,
@@ -704,28 +701,6 @@
     default=False,
     help="Resume a sweep to continue running new runs.",
 )
-<<<<<<< HEAD
-@click.option(
-    "--queue",
-    "-q",
-    default=None,
-    help="The name of a launch queue (configured with a resource), available in the current user or team.",
-)
-@click.option(
-    "--project-queue",
-    default=LAUNCH_DEFAULT_PROJECT,
-    hidden=True,
-    help="Specify sweeps launch project",
-)
-@click.option(
-    "--resume-sweep-id",
-    "-rs",
-    default=None,
-    hidden=True,
-    help="Temp hack to resume a launch sweep.",
-)
-=======
->>>>>>> 30cd5bc1
 @click.argument("config_yaml_or_sweep_id")
 @click.pass_context
 @display_error
@@ -744,12 +719,6 @@
     pause,
     resume,
     config_yaml_or_sweep_id,
-<<<<<<< HEAD
-    queue,
-    project_queue,
-    resume_sweep_id,
-=======
->>>>>>> 30cd5bc1
 ):
     state_args = "stop", "cancel", "pause", "resume"
     lcls = locals()
@@ -885,153 +854,6 @@
         or util.auto_project_name(config.get("program"))
     )
 
-<<<<<<< HEAD
-    _launch_scheduler_spec, launch_spec = None, None
-    if launch_config is not None or queue:
-        if launch_config:
-            launch_config = util.load_json_yaml_dict(launch_config)
-            if launch_config is None:
-                raise LaunchError("Invalid format for launch config")
-        else:
-            launch_config = {}
-        wandb.termlog(f"Using launch 🚀 with config: {launch_config}")
-
-        if entity is None:
-            _msg = "Must specify --entity flag when using launch."
-            wandb.termerror(_msg)
-            raise LaunchError(_msg)
-        elif project is None:
-            _msg = "A project must be configured when using launch."
-            wandb.termerror(_msg)
-            raise LaunchError(_msg)
-
-        # Try and get job from sweep config
-        _job = config.get("job")
-        _image_uri = config.get("image_uri")
-        if not _job and not _image_uri:  # don't allow empty string
-            raise LaunchError("No 'job' or 'image_uri' found in sweep config")
-        elif _job and _image_uri:
-            raise LaunchError("Sweep has both 'job' and 'image_uri'")
-
-        if not queue:
-            if launch_config.get("queue"):
-                queue = launch_config["queue"]
-            else:
-                raise LaunchError(
-                    "No queue passed from CLI or in launch config for launch-sweep."
-                )
-
-        scheduler_config = config.get("scheduler", {})
-        num_workers = f'{scheduler_config.get("num_workers")}'
-        if num_workers is None or not str.isdigit(num_workers):
-            num_workers = "8"
-
-        _type = "optuna" if config.get("method") == "optuna" else "sweep"
-        if _type == "optuna":
-            try:
-                import optuna
-            except Exception:
-                wandb.termerror(f"Error running job: {traceback.format_exc()}")
-
-        # Do basic validation on optuna config
-        # TODO(gst): do we want to load the optuna artifact for validation in the
-        #            artifact case too?
-        optuna_artifact = config.get("optuna", {}).get("artifact")
-        if config.get("optuna", {}).get("pruner"):
-            if optuna_artifact:
-                wandb.termwarn(
-                    "User provided optuna artifact will override `pruner.args` if a pruner is provided"
-                )
-            if not validate_optuna_pruner(config["optuna"]["pruner"]):
-                return
-
-        if config.get("optuna", {}).get("sampler"):
-            if optuna_artifact:
-                wandb.termwarn(
-                    "User provided optuna artifact will override `sampler.args` if a sampler is provided"
-                )
-            if not validate_optuna_sampler(config["optuna"]["sampler"]):
-                return
-
-        scheduler_entrypoint = [
-            "wandb",
-            "scheduler",
-            "WANDB_SWEEP_ID",
-            "--queue",
-            f"{queue!r}",
-            "--project",
-            project,
-            "--num_workers",
-            num_workers,
-            "--sweep_type",
-            _type,
-        ]
-
-        if resume_sweep_id:
-            scheduler_entrypoint[2] = resume_sweep_id
-            scheduler_entrypoint += ["--resumed", "True"]
-
-        if _job:
-            if ":" not in _job:
-                wandb.termwarn("No alias specified for job, defaulting to 'latest'")
-                _job += ":latest"
-
-            scheduler_entrypoint += ["--job", _job]
-        elif _image_uri:
-            scheduler_entrypoint += ["--image_uri", _image_uri]
-
-        # Launch job spec for the Scheduler
-        launch_spec = construct_launch_spec(
-            uri=SCHEDULER_URI,
-            job=None,
-            api=api,
-            name="Scheduler.WANDB_SWEEP_ID",
-            project=project,
-            entity=entity,
-            docker_image=scheduler_config.get("docker_image"),
-            resource=scheduler_config.get("resource", "local-process"),
-            entry_point=scheduler_entrypoint,
-            version=None,
-            parameters=None,
-            resource_args=scheduler_config.get("resource_args", {}),
-            launch_config=None,
-            run_id=None,
-            repository=launch_config.get("registry", {}).get("url", None),
-        )
-        _launch_scheduler_spec = {
-            "queue": queue,
-            "run_queue_project": project_queue,
-            "run_spec": json.dumps(launch_spec),
-        }
-
-    if resume_sweep_id and _launch_scheduler_spec:
-        # TODO(gst): align these names, how is every single one wrong??
-        api.push_to_run_queue(
-            queue_name=queue,
-            launch_spec=launch_spec,
-            project_queue=project_queue,
-        )
-        sweep_id = resume_sweep_id
-        wandb.termlog(
-            f"Pushing sweep scheduler for sweep: {sweep_id} to queue: {queue}"
-        )
-    else:
-        sweep_id, warnings = api.upsert_sweep(
-            config,
-            project=project,
-            entity=entity,
-            obj_id=sweep_obj_id,
-            launch_scheduler=json.dumps(_launch_scheduler_spec),
-        )
-        util.handle_sweep_config_violations(warnings)
-
-        wandb.termlog(
-            "{} sweep with ID: {}".format(
-                "Updated" if sweep_obj_id else "Created",
-                click.style(sweep_id, fg="yellow"),
-            )
-        )
-=======
     sweep_id, warnings = api.upsert_sweep(
         config,
         project=project,
@@ -1043,7 +865,6 @@
     # Log nicely formatted sweep information
     styled_id = click.style(sweep_id, fg="yellow")
     wandb.termlog(f"{action} sweep with ID: {styled_id}")
->>>>>>> 30cd5bc1
 
     sweep_url = wandb_sdk.wandb_sweep._get_sweep_url(api, sweep_id)
     if sweep_url:
@@ -1175,6 +996,37 @@
             )
     else:
         parsed_sweep_config = parsed_config
+
+    _type = "optuna" if config.get("method") == "optuna" else "sweep"
+    # Validate optuna sweep config
+    if _type == "optuna":
+        try:
+            # type: ignore # noqa: F401
+            import optuna
+        except ImportError:
+            wandb.termerror(f"Error importing optuna: {traceback.format_exc()}")
+        else:
+            wandb.termerror(f"{traceback.format_exc()}")
+
+        # Do basic validation on optuna config
+        # TODO(gst): do we want to load the optuna artifact for validation in the
+        #            artifact case too?
+        optuna_artifact = config.get("optuna", {}).get("artifact")
+        if config.get("optuna", {}).get("pruner"):
+            if optuna_artifact:
+                wandb.termwarn(
+                    "User provided optuna artifact will override `pruner.args` if a pruner is provided"
+                )
+            if not validate_optuna_pruner(config["optuna"]["pruner"]):
+                return
+
+        if config.get("optuna", {}).get("sampler"):
+            if optuna_artifact:
+                wandb.termwarn(
+                    "User provided optuna artifact will override `sampler.args` if a sampler is provided"
+                )
+            if not validate_optuna_sampler(config["optuna"]["sampler"]):
+                return
 
     num_workers = num_workers or scheduler_args.get("num_workers", 8)
     scheduler_entrypoint = sweep_utils.construct_scheduler_entrypoint(
