--- conflicted
+++ resolved
@@ -36,7 +36,6 @@
 from wandb import util
 
 
-<<<<<<< HEAD
 # Staging directory so we can encode raw data into files, then hash them before
 # we put them into the Run directory to be uploaded.
 MEDIA_TMP = tempfile.TemporaryDirectory('wandb-media')
@@ -45,26 +44,6 @@
 DATA_FRAMES_SUBDIR = os.path.join('media', 'data_frames')
 
 
-def history_dict_to_json(run, payload, step=None):
-    """Converts a History row dict's elements so they're friendly for JSON serialization.
-    """
-    if step is None:
-        # We should be at the top level of the History row; assume this key is set.
-        step = payload['_step']
-
-    for key, val in six.iteritems(payload):
-        if isinstance(val, dict):
-            payload[key] = history_dict_to_json(run, val, step=step)
-        else:
-            payload[key] = val_to_json(run, key, val, step=step)
-
-    return payload
-
-
-def val_to_json(run, key, val, step='summary'):
-    """Converts a wandb datatype to its JSON representation.
-    """
-=======
 def nest(thing):
     """Use tensorflows nest function if available, otherwise just wrap object in an array"""
     tfutil = util.get_module('tensorflow.python.util')
@@ -74,9 +53,25 @@
         return [thing]
 
 
-def val_to_json(key, val, mode="summary", step=None):
-    """Converts a wandb datatype to its JSON representation"""
->>>>>>> a9200f5c
+def history_dict_to_json(run, payload, step=None):
+    """Converts a History row dict's elements so they're friendly for JSON serialization.
+    """
+    if step is None:
+        # We should be at the top level of the History row; assume this key is set.
+        step = payload['_step']
+
+    for key, val in six.iteritems(payload):
+        if isinstance(val, dict):
+            payload[key] = history_dict_to_json(run, val, step=step)
+        else:
+            payload[key] = val_to_json(run, key, val, step=step)
+
+    return payload
+
+
+def val_to_json(run, key, val, step='summary'):
+    """Converts a wandb datatype to its JSON representation.
+    """
     converted = val
     typename = util.get_full_typename(val)
 
@@ -595,12 +590,11 @@
                 len(self.columns), self.columns))
         self.data.append(list(data))
 
-<<<<<<< HEAD
     def to_json(self):
-        if len(self.rows) > Table.MAX_ROWS:
+        if len(self.data) > Table.MAX_ROWS:
             logging.warn(
                 "The maximum number of rows to display per step is %i." % Table.MAX_ROWS)
-        return {"_type": "table", "columns": self.columns, "data": self.rows[:Table.MAX_ROWS]}
+        return {"_type": "table", "columns": self.columns, "data": self.data[:Table.MAX_ROWS]}
 
 
 class Media(WBValue):
@@ -610,14 +604,6 @@
     If necessary, we move or copy the file into the Run's media directory so that it gets
     uploaded.
     """
-=======
-    @staticmethod
-    def transform(table):
-        if len(table.data) > Table.MAX_ROWS:
-            logging.warn(
-                "The maximum number of rows to display per step is %i." % Table.MAX_ROWS)
-        return {"_type": "table", "columns": table.columns, "data": table.data[:Table.MAX_ROWS]}
->>>>>>> a9200f5c
 
     def __init__(self, path, is_tmp=False):
         self._path = path
