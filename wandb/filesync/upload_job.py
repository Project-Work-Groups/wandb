--- conflicted
+++ resolved
@@ -1,17 +1,9 @@
 import logging
 import os
 from typing import TYPE_CHECKING, Optional
-<<<<<<< HEAD
-
-import wandb
 
 if TYPE_CHECKING:
     from wandb.filesync import dir_watcher, stats
-=======
-
-if TYPE_CHECKING:
-    from wandb.filesync import dir_watcher, stats, step_upload
->>>>>>> 7b600fe6
     from wandb.sdk.internal import file_stream, internal_api
 
 
@@ -55,41 +47,17 @@
 
     def run(self) -> None:
         try:
-<<<<<<< HEAD
-            success = self.push()
-            if success:
-                self._file_stream.push_success(self.artifact_id, self.save_name)  # type: ignore
-=======
             self.push()
         except Exception:
             self._stats.update_failed_file(self.save_name)
             raise
->>>>>>> 7b600fe6
         finally:
             if self.copied and os.path.isfile(self.save_path):
                 os.remove(self.save_path)
 
-<<<<<<< HEAD
-    def push(self) -> bool:
-=======
         self._file_stream.push_success(self.artifact_id, self.save_name)  # type: ignore
 
     def push(self) -> None:
-        if self.save_fn:
-            # Retry logic must happen in save_fn currently
-            deduped = self.save_fn(
-                lambda _, t: self._stats.update_uploaded_file(self.save_path, t)
-            )
-
-            if deduped:
-                logger.info("Skipped uploading %s", self.save_path)
-                self._stats.set_file_deduped(self.save_path)
-            else:
-                logger.info("Uploaded file %s", self.save_path)
-
-            return
-
->>>>>>> 7b600fe6
         if self.md5:
             # This is the new artifact manifest upload flow, in which we create the
             # database entry for the manifest file before creating it. This is used for
