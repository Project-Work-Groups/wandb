import logging

from wandb.sdk.integration_utils.llm import AutologLLMAPI

from .resolver import OpenAIRequestResponseResolver

logger = logging.getLogger(__name__)


<<<<<<< HEAD
AutologOpenAIInitArgs = Optional[Dict[str, Any]]


class PatchOpenAIAPI:
    symbols: List[Literal["Edit", "Completion", "ChatCompletion"]] = [
        "Edit",
        "Completion",
        "ChatCompletion",
    ]

    def __init__(self) -> None:
        """Patches the OpenAI API to log traces to W&B."""
        self.original_methods: Dict[str, Any] = {}
        self.resolver = OpenAIRequestResponseResolver()
        self._openai = None

    @property
    def openai(self) -> Any:
        """Returns the openai module."""
        if self._openai is None:
            self._openai = wandb.util.get_module(
                name="openai",
                required="To use the W&B OpenAI Autolog, you need to have the `openai` python "
                "package installed. Please install it with `pip install openai`.",
                lazy=False,
            )
        return self._openai

    def patch(self, run: "wandb.sdk.wandb_run.Run") -> None:
        """Patches the OpenAI API to log traces to W&B."""
        for symbol in self.symbols:
            original = getattr(self.openai, symbol).create

            def method_factory(original_method: Any):
                @functools.wraps(original_method)
                def create(*args, **kwargs):
                    with Timer() as timer:
                        result = original_method(*args, **kwargs)
                    try:
                        trace = self.resolver(kwargs, result, timer.elapsed)
                        if trace is not None:
                            run.log(trace)
                    except Exception:
                        # logger.warning(e)
                        pass
                    return result

                return create

            # save original method
            self.original_methods[symbol] = original
            # monkeypatch
            getattr(self.openai, symbol).create = method_factory(original)

    def unpatch(self) -> None:
        """Unpatches the OpenAI API."""
        for symbol, original in self.original_methods.items():
            getattr(self.openai, symbol).create = original


class AutologOpenAI:
    def __init__(self) -> None:
        """Autolog OpenAI API calls to W&B."""
        self._patch_openai_api = PatchOpenAIAPI()
        self._run: Optional["wandb.sdk.wandb_run.Run"] = None
        self.__run_created_by_autolog: bool = False

    @property
    def _is_enabled(self) -> bool:
        """Returns whether autologging is enabled."""
        return self._run is not None

    def __call__(self, init: AutologOpenAIInitArgs = None) -> None:
        """Enable OpenAI autologging."""
        self.enable(init=init)

    def _run_init(self, init: AutologOpenAIInitArgs = None) -> None:
        """Handle wandb run initialization."""
        # - autolog(init: dict = {...}) calls wandb.init(**{...})
        #   regardless of whether there is a wandb.run or not,
        #   we only track if the run was created by autolog
        #    - todo: autolog(init: dict | run = run) would use the user-provided run
        # - autolog() uses the wandb.run if there is one, otherwise it calls wandb.init()
        if init:
            _wandb_run = wandb.run
            # we delegate dealing with the init dict to wandb.init()
            self._run = wandb.init(**init)
            if _wandb_run != self._run:
                self.__run_created_by_autolog = True
        elif wandb.run is None:
            self._run = wandb.init()
            self.__run_created_by_autolog = True
        else:
            self._run = wandb.run

    def enable(self, init: AutologOpenAIInitArgs = None) -> None:
        """Enable OpenAI autologging.

        Args:
            init: Optional dictionary of arguments to pass to wandb.init().

        """
        if self._is_enabled:
            logger.info(
                "OpenAI autologging is already enabled, disabling and re-enabling."
            )
            self.disable()

        logger.info("Enabling OpenAI autologging.")
        self._run_init(init=init)

        self._patch_openai_api.patch(self._run)

        with wb_telemetry.context(self._run) as tel:
            tel.feature.openai_autolog = True

    def disable(self) -> None:
        """Disable OpenAI autologging."""
        if self._run is None:
            return

        logger.info("Disabling OpenAI autologging.")

        if self.__run_created_by_autolog:
            self._run.finish()
            self.__run_created_by_autolog = False

        self._run = None

        self._patch_openai_api.unpatch()
=======
autolog = AutologLLMAPI(
    name="OpenAI",
    symbols=(
        "Edit.create",
        "Completion.create",
        "ChatCompletion.create",
    ),
    resolver=OpenAIRequestResponseResolver(),
    telemetry_feature="openai_autolog",
)
>>>>>>> a87fb976
<|MERGE_RESOLUTION|>--- conflicted
+++ resolved
@@ -7,138 +7,6 @@
 logger = logging.getLogger(__name__)
 
 
-<<<<<<< HEAD
-AutologOpenAIInitArgs = Optional[Dict[str, Any]]
-
-
-class PatchOpenAIAPI:
-    symbols: List[Literal["Edit", "Completion", "ChatCompletion"]] = [
-        "Edit",
-        "Completion",
-        "ChatCompletion",
-    ]
-
-    def __init__(self) -> None:
-        """Patches the OpenAI API to log traces to W&B."""
-        self.original_methods: Dict[str, Any] = {}
-        self.resolver = OpenAIRequestResponseResolver()
-        self._openai = None
-
-    @property
-    def openai(self) -> Any:
-        """Returns the openai module."""
-        if self._openai is None:
-            self._openai = wandb.util.get_module(
-                name="openai",
-                required="To use the W&B OpenAI Autolog, you need to have the `openai` python "
-                "package installed. Please install it with `pip install openai`.",
-                lazy=False,
-            )
-        return self._openai
-
-    def patch(self, run: "wandb.sdk.wandb_run.Run") -> None:
-        """Patches the OpenAI API to log traces to W&B."""
-        for symbol in self.symbols:
-            original = getattr(self.openai, symbol).create
-
-            def method_factory(original_method: Any):
-                @functools.wraps(original_method)
-                def create(*args, **kwargs):
-                    with Timer() as timer:
-                        result = original_method(*args, **kwargs)
-                    try:
-                        trace = self.resolver(kwargs, result, timer.elapsed)
-                        if trace is not None:
-                            run.log(trace)
-                    except Exception:
-                        # logger.warning(e)
-                        pass
-                    return result
-
-                return create
-
-            # save original method
-            self.original_methods[symbol] = original
-            # monkeypatch
-            getattr(self.openai, symbol).create = method_factory(original)
-
-    def unpatch(self) -> None:
-        """Unpatches the OpenAI API."""
-        for symbol, original in self.original_methods.items():
-            getattr(self.openai, symbol).create = original
-
-
-class AutologOpenAI:
-    def __init__(self) -> None:
-        """Autolog OpenAI API calls to W&B."""
-        self._patch_openai_api = PatchOpenAIAPI()
-        self._run: Optional["wandb.sdk.wandb_run.Run"] = None
-        self.__run_created_by_autolog: bool = False
-
-    @property
-    def _is_enabled(self) -> bool:
-        """Returns whether autologging is enabled."""
-        return self._run is not None
-
-    def __call__(self, init: AutologOpenAIInitArgs = None) -> None:
-        """Enable OpenAI autologging."""
-        self.enable(init=init)
-
-    def _run_init(self, init: AutologOpenAIInitArgs = None) -> None:
-        """Handle wandb run initialization."""
-        # - autolog(init: dict = {...}) calls wandb.init(**{...})
-        #   regardless of whether there is a wandb.run or not,
-        #   we only track if the run was created by autolog
-        #    - todo: autolog(init: dict | run = run) would use the user-provided run
-        # - autolog() uses the wandb.run if there is one, otherwise it calls wandb.init()
-        if init:
-            _wandb_run = wandb.run
-            # we delegate dealing with the init dict to wandb.init()
-            self._run = wandb.init(**init)
-            if _wandb_run != self._run:
-                self.__run_created_by_autolog = True
-        elif wandb.run is None:
-            self._run = wandb.init()
-            self.__run_created_by_autolog = True
-        else:
-            self._run = wandb.run
-
-    def enable(self, init: AutologOpenAIInitArgs = None) -> None:
-        """Enable OpenAI autologging.
-
-        Args:
-            init: Optional dictionary of arguments to pass to wandb.init().
-
-        """
-        if self._is_enabled:
-            logger.info(
-                "OpenAI autologging is already enabled, disabling and re-enabling."
-            )
-            self.disable()
-
-        logger.info("Enabling OpenAI autologging.")
-        self._run_init(init=init)
-
-        self._patch_openai_api.patch(self._run)
-
-        with wb_telemetry.context(self._run) as tel:
-            tel.feature.openai_autolog = True
-
-    def disable(self) -> None:
-        """Disable OpenAI autologging."""
-        if self._run is None:
-            return
-
-        logger.info("Disabling OpenAI autologging.")
-
-        if self.__run_created_by_autolog:
-            self._run.finish()
-            self.__run_created_by_autolog = False
-
-        self._run = None
-
-        self._patch_openai_api.unpatch()
-=======
 autolog = AutologLLMAPI(
     name="OpenAI",
     symbols=(
@@ -148,5 +16,4 @@
     ),
     resolver=OpenAIRequestResponseResolver(),
     telemetry_feature="openai_autolog",
-)
->>>>>>> a87fb976
+)