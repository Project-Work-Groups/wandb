import io
import logging
<<<<<<< HEAD
import uuid
from typing import Any, Dict, List, Optional
=======
from typing import Any, Dict, List, Optional, Sequence
>>>>>>> 1190e7b7

import wandb
from wandb.sdk.data_types import trace_tree
from wandb.sdk.integration_utils.auto_logging import Response

logger = logging.getLogger(__name__)
from dataclasses import asdict, dataclass


def get_model_alias(model_name: str, is_completion: bool = False) -> Dict[str, str]:
    alias_cost_mapping = {
        "gpt-4": {
            "alias": "gpt-4",
        },
        "gpt-4-0314": {
            "alias": "gpt-4",
        },
        "gpt-4-completion": {
            "alias": "gpt-4",
        },
        "gpt-4-0314-completion": {
            "alias": "gpt-4",
        },
        "gpt-4-32k": {
            "alias": "gpt-4",
        },
        "gpt-4-32k-0314": {
            "alias": "gpt-4",
        },
        "gpt-4-32k-completion": {
            "alias": "gpt-4",
        },
        "gpt-4-32k-0314-completion": {
            "alias": "gpt-4",
        },
        "gpt-3.5-turbo": {
            "alias": "gpt-3.5",
        },
        "gpt-3.5-turbo-0301": {
            "alias": "gpt-3.5",
        },
        "text-ada-001": {
            "alias": "gpt-3",
        },
        "ada": {
            "alias": "gpt-3",
        },
        "text-babbage-001": {
            "alias": "gpt-3",
        },
        "babbage": {
            "alias": "gpt-3",
        },
        "text-curie-001": {
            "alias": "gpt-3",
        },
        "curie": {
            "alias": "gpt-3",
        },
        "text-davinci-003": {
            "alias": "gpt-3",
        },
        "text-davinci-edit-001": {
            "alias": "gpt-3",
        },
        "code-davinci-edit-001": {
            "alias": "gpt-3",
        },
        "text-davinci-002": {
            "alias": "gpt-3",
        },
        "code-davinci-002": {
            "alias": "gpt-3",
        },
    }

    alias_cost = alias_cost_mapping.get(
        model_name.lower()
        + ("-completion" if is_completion and model_name.startswith("gpt-4") else ""),
        None,
    )
    return alias_cost


@dataclass
class UsageMetrics:
    elapsed_time: float = None
    prompt_tokens: int = None
    completion_tokens: int = None
    total_tokens: int = None


@dataclass
class Metrics:
    usage: UsageMetrics = None
    stats: wandb.Table = None
    trace: trace_tree.WBTraceTree = None


class OpenAIRequestResponseResolver:
    def __call__(
        self,
        args: Sequence[Any],
        kwargs: Dict[str, Any],
        response: Response,
        start_time: float,  # pass to comply with the protocol, but use response["created"] instead
        time_elapsed: float,
    ) -> Optional[Dict[str, Any]]:
<<<<<<< HEAD
=======
        request = kwargs
>>>>>>> 1190e7b7
        try:
            if response.get("object") == "edit":
                return {"trace": self._resolve_edit(request, response, time_elapsed)}
            elif response.get("object") == "text_completion":
                return {
                    "trace": self._resolve_completion(request, response, time_elapsed)
                }
            elif response.get("object") == "chat.completion":
                return {
                    "trace": self._resolve_chat_completion(
                        request, response, time_elapsed
                    )
                }
            else:
                logger.info(
                    f"Unsupported OpenAI response object: {response.get('object')}"
                )
        except Exception as e:
            logger.warning(f"Failed to resolve request/response: {e}")
        return None

    @staticmethod
    def results_to_trace_tree(
        request: Dict[str, Any],
        response: Response,
        results: List[trace_tree.Result],
        time_elapsed: float,
    ) -> trace_tree.WBTraceTree:
        """Converts the request, response, and results into a trace tree.

        params:
            request: The request dictionary
            response: The response object
            results: A list of results object
            time_elapsed: The time elapsed in seconds
        returns:
            A wandb trace tree object.
        """
        start_time_ms = int(round(response["created"] * 1000))
        end_time_ms = start_time_ms + int(round(time_elapsed * 1000))
        span = trace_tree.Span(
            name=f"{response.get('model', 'openai')}_{response['object']}_{response.get('created')}",
            attributes=dict(response),  # type: ignore
            start_time_ms=start_time_ms,
            end_time_ms=end_time_ms,
            span_kind=trace_tree.SpanKind.LLM,
            results=results,
        )
        model_obj = {"request": request, "response": response, "_kind": "openai"}
        return trace_tree.WBTraceTree(root_span=span, model_dict=model_obj)

    def _resolve_edit(
        self,
        request: Dict[str, Any],
        response: Response,
        time_elapsed: float,
    ) -> Dict[str, Any]:
        """Resolves the request and response objects for `openai.Edit`."""
        request_str = (
            f"\n\n**Instruction**: {request['instruction']}\n\n"
            f"**Input**: {request['input']}\n"
        )
        choices = [
            f"\n\n**Edited**: {choice['text']}\n" for choice in response["choices"]
        ]

        return self._resolve_metrics(
            request=request,
            response=response,
            request_str=request_str,
            choices=choices,
            time_elapsed=time_elapsed,
        )

    def _resolve_completion(
        self,
        request: Dict[str, Any],
        response: Response,
        time_elapsed: float,
    ) -> Dict[str, Any]:
        """Resolves the request and response objects for `openai.Completion`."""
        request_str = f"\n\n**Prompt**: {request['prompt']}\n"
        choices = [
            f"\n\n**Completion**: {choice['text']}\n" for choice in response["choices"]
        ]

        return self._resolve_metrics(
            request=request,
            response=response,
            request_str=request_str,
            choices=choices,
            time_elapsed=time_elapsed,
        )

    def _resolve_chat_completion(
        self,
        request: Dict[str, Any],
        response: Response,
        time_elapsed: float,
    ) -> Dict[str, Any]:
        """Resolves the request and response objects for `openai.Completion`."""
        prompt = io.StringIO()
        for message in request["messages"]:
            prompt.write(f"\n\n**{message['role']}**: {message['content']}\n")
        request_str = prompt.getvalue()

        choices = [
            f"\n\n**{choice['message']['role']}**: {choice['message']['content']}\n"
            for choice in response["choices"]
        ]

        return self._resolve_metrics(
            request=request,
            response=response,
            request_str=request_str,
            choices=choices,
            time_elapsed=time_elapsed,
        )

    def _resolve_metrics(
        self,
        request: Dict[str, Any],
        response: Response,
        request_str: str,
        choices: List[str],
        time_elapsed: float,
    ) -> Dict[str, Any]:
        """Resolves the request and response objects for `openai.Completion`."""
        results = [
            trace_tree.Result(
                inputs={"request": request_str},
                outputs={"response": choice},
            )
            for choice in choices
        ]
        metrics = self._get_metrics_to_log(request, response, results, time_elapsed)
        metrics = self._convert_metrics_to_dict(metrics)
        return metrics

    def _get_usage_metrics(
        self,
        response: Response,
        time_elapsed: float,
    ) -> UsageMetrics:
        """Gets the usage stats from the response object."""
        if response.get("usage"):
            usage_stats = UsageMetrics(**response["usage"])
        else:
            usage_stats = UsageMetrics()
        usage_stats.elapsed_time = time_elapsed
        return usage_stats

    def _get_metrics_to_log(
        self,
        request: Dict[str, Any],
        response: Response,
        results: List[Any],
        time_elapsed: float,
    ) -> Metrics:
        if response["object"] in ("text_completion", "chat.completion"):
            is_completion = True
        else:
            is_completion = False
        model = response.get("model") or request.get("model")
        if model:
            model_alias = get_model_alias(model.lower(), is_completion=is_completion)
        else:
            model_alias = None

        model_alias = model_alias["alias"] if model_alias else None

        usage_metrics = self._get_usage_metrics(response, time_elapsed)

        usage_table = []
        for result in results:
            row = {
                "request": result.inputs["request"],
                "response": result.outputs["response"],
                "model_alias": model_alias,
                "model": model,
                "start_time": response["created"],
                "end_time": response["created"] + time_elapsed,
                "request_id": response["id"]
                if response.get("id")
                else str(uuid.uuid4()),
                "session_id": wandb.run.id,
            }
            row.update(asdict(usage_metrics))
            usage_table.append(row)
        usage_table = wandb.Table(
            columns=list(usage_table[0].keys()),
            data=[(item.values()) for item in usage_table],
        )

        trace = self.results_to_trace_tree(request, response, results, time_elapsed)

        stats = usage_table
        metrics = Metrics(stats=stats, trace=trace, usage=usage_metrics)
        return metrics

    def _convert_metrics_to_dict(self, metrics: Metrics):
        """Converts metrics to a dict."""
        metrics_dict = {}
        metrics_dict["stats"] = metrics.stats
        metrics_dict["trace"] = metrics.trace
        usage_stats = {f"usage/{k}": v for k, v in asdict(metrics.usage).items()}
        for key in usage_stats:
            wandb.define_metric(key, step_metric="_timestamp")
        metrics_dict.update(usage_stats)
        return metrics_dict<|MERGE_RESOLUTION|>--- conflicted
+++ resolved
@@ -1,11 +1,7 @@
 import io
 import logging
-<<<<<<< HEAD
 import uuid
-from typing import Any, Dict, List, Optional
-=======
 from typing import Any, Dict, List, Optional, Sequence
->>>>>>> 1190e7b7
 
 import wandb
 from wandb.sdk.data_types import trace_tree
@@ -114,23 +110,14 @@
         start_time: float,  # pass to comply with the protocol, but use response["created"] instead
         time_elapsed: float,
     ) -> Optional[Dict[str, Any]]:
-<<<<<<< HEAD
-=======
         request = kwargs
->>>>>>> 1190e7b7
         try:
             if response.get("object") == "edit":
-                return {"trace": self._resolve_edit(request, response, time_elapsed)}
+                return self._resolve_edit(request, response, time_elapsed)
             elif response.get("object") == "text_completion":
-                return {
-                    "trace": self._resolve_completion(request, response, time_elapsed)
-                }
+                return self._resolve_completion(request, response, time_elapsed)
             elif response.get("object") == "chat.completion":
-                return {
-                    "trace": self._resolve_chat_completion(
-                        request, response, time_elapsed
-                    )
-                }
+                return self._resolve_chat_completion(request, response, time_elapsed)
             else:
                 logger.info(
                     f"Unsupported OpenAI response object: {response.get('object')}"
