from typing import IO, TYPE_CHECKING, ContextManager, List, Optional, Sequence, Union

import wandb
from wandb.data_types import WBValue
from wandb.sdk.lib.paths import FilePathStr

if TYPE_CHECKING:
    import wandb.apis.public
    from wandb.sdk.interface.artifacts import ArtifactManifest, ArtifactManifestEntry


class ArtifactStatusError(AttributeError):
    """Raised when an artifact is in an invalid state for the requested operation."""

    def __init__(
        self,
        artifact: Optional["Artifact"] = None,
        attr: Optional[str] = None,
        msg: str = "Artifact is in an invalid state for the requested operation.",
    ):
        object_name = artifact.__class__.__name__ if artifact else "Artifact"
        method_id = f"{object_name}.{attr}" if attr else object_name
        super().__init__(msg.format(artifact=artifact, attr=attr, method_id=method_id))
        # Follow the same pattern as AttributeError.
        self.obj = artifact
<<<<<<< HEAD
        self.name = str(attr) or ""
=======
        self.name = attr or ""
>>>>>>> 5d9cf59a


class ArtifactNotLoggedError(ArtifactStatusError):
    """Raised for Artifact methods or attributes only available after logging."""

    def __init__(
        self, artifact: Optional["Artifact"] = None, attr: Optional[str] = None
    ):
        super().__init__(
            artifact,
            attr,
            "'{method_id}' used prior to logging artifact or while in offline mode. "
            "Call wait() before accessing logged artifact properties.",
        )


class ArtifactFinalizedError(ArtifactStatusError):
    """Raised for Artifact methods or attributes that can't be changed after logging."""

    def __init__(
        self, artifact: Optional["Artifact"] = None, attr: Optional[str] = None
    ):
        super().__init__(
            artifact,
            attr,
            "'{method_id}' used on logged artifact. Can't add to finalized artifact.",
        )


class Artifact:
    @property
    def id(self) -> Optional[str]:
        """The artifact's ID."""
        raise NotImplementedError

    @property
    def version(self) -> str:
        """The version of this artifact.

        For example, if this is the first version of an artifact, its `version` will be
        'v0'.
        """
        raise NotImplementedError

    @property
    def source_version(self) -> Optional[str]:
        """The artifact's version index under its parent artifact collection.

        A string with the format "v{number}".
        """
        raise NotImplementedError

    @property
    def name(self) -> str:
        """The artifact's name."""
        raise NotImplementedError

    @property
    def full_name(self) -> str:
        """The artifact's full name."""
        return f"{self.entity}/{self.project}/{self.name}"

    @property
    def type(self) -> str:
        """The artifact's type."""
        raise NotImplementedError

    @property
    def entity(self) -> str:
        """The name of the entity this artifact belongs to."""
        raise NotImplementedError

    @property
    def project(self) -> str:
        """The name of the project this artifact belongs to."""
        raise NotImplementedError

    @property
    def manifest(self) -> "ArtifactManifest":
        """The artifact's manifest.

        The manifest lists all of its contents, and can't be changed once the artifact
        has been logged.
        """
        raise NotImplementedError

    @property
    def digest(self) -> str:
        """The logical digest of the artifact.

        The digest is the checksum of the artifact's contents. If an artifact has the
        same digest as the current `latest` version, then `log_artifact` is a no-op.
        """
        raise NotImplementedError

    @property
    def state(self) -> str:
        """The status of the artifact. One of: "PENDING", "COMMITTED", or "DELETED"."""
        raise NotImplementedError

    @property
    def size(self) -> int:
        """The total size of the artifact in bytes.

        Returns:
            (int): The size in bytes of the artifact. Includes any references tracked by
                this artifact.
        """
        raise NotImplementedError

    @property
    def commit_hash(self) -> str:
        """The hash returned when this artifact was committed.

        Returns:
            (str): The artifact's commit hash which is used in http URLs.
        """
        raise NotImplementedError

    @property
    def description(self) -> Optional[str]:
        """The artifact description.

        Returns:
            (str): Free text that offers a user-set description of the artifact.
        """
        raise NotImplementedError

    @description.setter
    def description(self, desc: Optional[str]) -> None:
        """Set the description of the artifact.

        The description is markdown rendered in the UI, so this is a good place to put
        links, etc.

        Arguments:
            desc: Free text that offers a description of the artifact.
        """
        raise NotImplementedError

    @property
    def metadata(self) -> dict:
        """User-defined artifact metadata.

        Returns:
            (dict): Structured data associated with the artifact.
        """
        raise NotImplementedError

    @metadata.setter
    def metadata(self, metadata: dict) -> None:
        """User-defined artifact metadata.

        Metadata set this way will eventually be queryable and plottable in the UI; e.g.
        the class distribution of a dataset.

        Note: There is currently a limit of 100 total keys.

        Arguments:
            metadata: (dict) Structured data associated with the artifact.
        """
        raise NotImplementedError

    @property
    def aliases(self) -> List[str]:
        """The aliases associated with this artifact.

        The list is mutable and calling `save()` will persist all alias changes.
        """
        raise NotImplementedError

    @aliases.setter
    def aliases(self, aliases: List[str]) -> None:
        """Set the aliases associated with this artifact."""
        raise NotImplementedError

    def used_by(self) -> List["wandb.apis.public.Run"]:
        """Get a list of the runs that have used this artifact."""
        raise NotImplementedError

    def logged_by(self) -> "wandb.apis.public.Run":
        """Get the run that first logged this artifact."""
        raise NotImplementedError

    def new_file(
        self, name: str, mode: str = "w", encoding: Optional[str] = None
    ) -> ContextManager[IO]:
        """Open a new temporary file that will be automatically added to the artifact.

        Arguments:
            name: (str) The name of the new file being added to the artifact.
            mode: (str, optional) The mode in which to open the new file.
            encoding: (str, optional) The encoding in which to open the new file.

        Examples:
            ```
            artifact = wandb.Artifact('my_data', type='dataset')
            with artifact.new_file('hello.txt') as f:
                f.write('hello!')
            wandb.log_artifact(artifact)
            ```

        Returns:
            (file): A new file object that can be written to. Upon closing,
                the file will be automatically added to the artifact.

        Raises:
            ArtifactFinalizedError: if the artifact has already been finalized.
        """
        raise NotImplementedError

    def add_file(
        self,
        local_path: str,
        name: Optional[str] = None,
        is_tmp: Optional[bool] = False,
    ) -> "ArtifactManifestEntry":
        """Add a local file to the artifact.

        Arguments:
            local_path: (str) The path to the file being added.
            name: (str, optional) The path within the artifact to use for the file being
                added. Defaults to the basename of the file.
            is_tmp: (bool, optional) If true, then the file is renamed deterministically
                to avoid collisions. (default: False)

        Examples:
            Add a file without an explicit name:
            ```
            # Add as `file.txt'
            artifact.add_file('path/to/file.txt')
            ```

            Add a file with an explicit name:
            ```
            # Add as 'new/path/file.txt'
            artifact.add_file('path/to/file.txt', name='new/path/file.txt')
            ```

        Raises:
            ArtifactFinalizedError: if the artifact has already been finalized.

        Returns:
            ArtifactManifestEntry: the added manifest entry

        """
        raise NotImplementedError

    def add_dir(self, local_path: str, name: Optional[str] = None) -> None:
        """Add a local directory to the artifact.

        Arguments:
            local_path: (str) The path to the directory being added.
            name: (str, optional) The path within the artifact to use for the directory
                being added. Defaults to the root of the artifact.

        Examples:
            Add a directory without an explicit name:
            ```
            # All files in `my_dir/` are added at the root of the artifact.
            artifact.add_dir('my_dir/')
            ```

            Add a directory and name it explicitly:
            ```
            # All files in `my_dir/` are added under `destination/`.
            artifact.add_dir('my_dir/', name='destination')
            ```

        Raises:
            ArtifactFinalizedError: if the artifact has already been finalized.

        Returns:
            None
        """
        raise NotImplementedError

    def add_reference(
        self,
        uri: Union["ArtifactManifestEntry", str],
        name: Optional[str] = None,
        checksum: bool = True,
        max_objects: Optional[int] = None,
    ) -> Sequence["ArtifactManifestEntry"]:
        """Add a reference denoted by a URI to the artifact.

        Unlike adding files or directories, references are NOT uploaded to W&B. However,
        artifact methods such as `download()` can be used regardless of whether the
        artifact contains references or uploaded files.

        By default, W&B offers special handling for the following schemes:

        - http(s): The size and digest of the file will be inferred by the
          `Content-Length` and the `ETag` response headers returned by the server.
        - s3: The checksum and size will be pulled from the object metadata. If bucket
          versioning is enabled, then the version ID is also tracked.
        - gs: The checksum and size will be pulled from the object metadata. If bucket
          versioning is enabled, then the version ID is also tracked.
        - https, domain matching *.blob.core.windows.net (Azure): The checksum and size
          will be pulled from the blob metadata. If storage account versioning is
          enabled, then the version ID is also tracked.
        - file: The checksum and size will be pulled from the file system. This scheme
          is useful if you have an NFS share or other externally mounted volume
          containing files you wish to track but not necessarily upload.

        For any other scheme, the digest is just a hash of the URI and the size is left
        blank.

        Arguments:
            uri: (str) The URI path of the reference to add. Can be an object returned
                from Artifact.get_path to store a reference to another artifact's entry.
            name: (str) The path within the artifact to place the contents of this
                reference
            checksum: (bool, optional) Whether or not to checksum the resource(s)
                located at the reference URI. Checksumming is strongly recommended as it
                enables automatic integrity validation, however it can be disabled to
                speed up artifact creation. (default: True)
            max_objects: (int, optional) The maximum number of objects to consider when
                adding a reference that points to directory or bucket store prefix. For
                S3 and GCS, this limit is 10,000 by default but is uncapped for other
                URI schemes. (default: None)

        Raises:
            ArtifactFinalizedError: if the artifact has already been finalized.

        Returns:
            List["ArtifactManifestEntry"]: The added manifest entries.

        Examples:
        Add an HTTP link:
        ```python
        # Adds `file.txt` to the root of the artifact as a reference.
        artifact.add_reference("http://myserver.com/file.txt")
        ```

        Add an S3 prefix without an explicit name:
        ```python
        # All objects under `prefix/` will be added at the root of the artifact.
        artifact.add_reference("s3://mybucket/prefix")
        ```

        Add a GCS prefix with an explicit name:
        ```python
        # All objects under `prefix/` will be added under `path/` at the artifact root.
        artifact.add_reference("gs://mybucket/prefix", name="path")
        ```
        """
        raise NotImplementedError

    def add(self, obj: WBValue, name: str) -> "ArtifactManifestEntry":
        """Add wandb.WBValue `obj` to the artifact.

        ```
        obj = artifact.get(name)
        ```

        Arguments:
            obj: (wandb.WBValue) The object to add. Currently support one of
                Bokeh, JoinedTable, PartitionedTable, Table, Classes, ImageMask,
                BoundingBoxes2D, Audio, Image, Video, Html, Object3D
            name: (str) The path within the artifact to add the object.

        Returns:
            ArtifactManifestEntry: the added manifest entry

        Raises:
            ArtifactFinalizedError: if the artifact has already been finalized.

        Examples:
            Basic usage
            ```
            artifact = wandb.Artifact('my_table', 'dataset')
            table = wandb.Table(columns=["a", "b", "c"], data=[[i, i*2, 2**i]])
            artifact.add(table, "my_table")

            wandb.log_artifact(artifact)
            ```

            Retrieve an object:
            ```
            artifact = wandb.use_artifact('my_table:latest')
            table = artifact.get("my_table")
            ```
        """
        raise NotImplementedError

    def get_path(self, name: str) -> "ArtifactManifestEntry":
        """Get the path to the file located at the artifact relative `name`.

        Arguments:
            name: (str) The artifact relative name to get

        Raises:
            ArtifactNotLoggedError: if the artifact isn't logged or the run is offline

        Examples:
            Basic usage
            ```
            # Run logging the artifact
            with wandb.init() as r:
                artifact = wandb.Artifact('my_dataset', type='dataset')
                artifact.add_file('path/to/file.txt')
                wandb.log_artifact(artifact)

            # Run using the artifact
            with wandb.init() as r:
                artifact = r.use_artifact('my_dataset:latest')
                path = artifact.get_path('file.txt')

                # Can now download 'file.txt' directly:
                path.download()
            ```
        """
        raise NotImplementedError

    def get(self, name: str) -> WBValue:
        """Get the WBValue object located at the artifact relative `name`.

        Arguments:
            name: (str) The artifact relative name to get

        Raises:
            ArtifactNotLoggedError: if the artifact isn't logged or the run is offline

        Examples:
            Basic usage
            ```
            # Run logging the artifact
            with wandb.init() as r:
                artifact = wandb.Artifact('my_dataset', type='dataset')
                table = wandb.Table(columns=["a", "b", "c"], data=[[i, i*2, 2**i]])
                artifact.add(table, "my_table")
                wandb.log_artifact(artifact)

            # Run using the artifact
            with wandb.init() as r:
                artifact = r.use_artifact('my_dataset:latest')
                table = r.get('my_table')
            ```
        """
        raise NotImplementedError

    def download(
        self, root: Optional[str] = None, recursive: bool = False
    ) -> FilePathStr:
        """Download the contents of the artifact to the specified root directory.

        NOTE: Any existing files at `root` are left untouched. Explicitly delete
        root before calling `download` if you want the contents of `root` to exactly
        match the artifact.

        Arguments:
            root: (str, optional) The directory in which to download this artifact's files.
            recursive: (bool, optional) If true, then all dependent artifacts are eagerly
                downloaded. Otherwise, the dependent artifacts are downloaded as needed.

        Returns:
            (str): The path to the downloaded contents.
        """
        raise NotImplementedError

    def checkout(self, root: Optional[str] = None) -> str:
        """Replace the specified root directory with the contents of the artifact.

        WARNING: This will DELETE all files in `root` that are not included in the
        artifact.

        Arguments:
            root: (str, optional) The directory to replace with this artifact's files.

        Returns:
           (str): The path to the checked out contents.
        """
        raise NotImplementedError

    def verify(self, root: Optional[str] = None) -> bool:
        """Verify that the actual contents of an artifact match the manifest.

        All files in the directory are checksummed and the checksums are then
        cross-referenced against the artifact's manifest.

        NOTE: References are not verified.

        Arguments:
            root: (str, optional) The directory to verify. If None
                artifact will be downloaded to './artifacts/self.name/'

        Raises:
            (ValueError): If the verification fails.
        """
        raise NotImplementedError

    def save(self) -> None:
        """Persist any changes made to the artifact.

        Returns:
            None
        """
        raise NotImplementedError

    def link(self, target_path: str, aliases: Optional[List[str]] = None) -> None:
        """Link this artifact to a portfolio (a promoted collection of artifacts), with aliases.

        Arguments:
            target_path: (str) The path to the portfolio. It must take the form
                {portfolio}, {project}/{portfolio} or {entity}/{project}/{portfolio}.
            aliases: (Optional[List[str]]) A list of strings which uniquely
                identifies the artifact inside the specified portfolio.

        Returns:
            None
        """
        raise NotImplementedError

    def delete(self) -> None:
        """Delete this artifact, cleaning up all files associated with it.

        NOTE: Deletion is permanent and CANNOT be undone.

        Returns:
            None
        """
        raise NotImplementedError

    def wait(self) -> "Artifact":
        """Wait for this artifact to finish logging, if needed.

        Returns:
            Artifact
        """
        raise NotImplementedError

    def __getitem__(self, name: str) -> Optional[WBValue]:
        """Get the WBValue object located at the artifact relative `name`.

        Arguments:
            name: (str) The artifact relative name to get

        Raises:
            ArtifactNotLoggedError: if the artifact isn't logged or the run is offline

        Examples:
            Basic usage
            ```
            artifact = wandb.Artifact('my_table', 'dataset')
            table = wandb.Table(columns=["a", "b", "c"], data=[[i, i*2, 2**i]])
            artifact["my_table"] = table

            wandb.log_artifact(artifact)
            ```

            Retrieving an object:
            ```
            artifact = wandb.use_artifact('my_table:latest')
            table = artifact["my_table"]
            ```
        """
        return self.get(name)

    def __setitem__(self, name: str, item: WBValue) -> "ArtifactManifestEntry":
        """Add `item` to the artifact at path `name`.

        Arguments:
            name: (str) The path within the artifact to add the object.
            item: (wandb.WBValue) The object to add.

        Returns:
            ArtifactManifestEntry: the added manifest entry

        Raises:
            ArtifactFinalizedError: if the artifact has already been finalized.

        Examples:
            Basic usage
            ```
            artifact = wandb.Artifact('my_table', 'dataset')
            table = wandb.Table(columns=["a", "b", "c"], data=[[i, i*2, 2**i]])
            artifact["my_table"] = table

            wandb.log_artifact(artifact)
            ```

            Retrieving an object:
            ```
            artifact = wandb.use_artifact('my_table:latest')
            table = artifact["my_table"]
            ```
        """
        return self.add(item, name)<|MERGE_RESOLUTION|>--- conflicted
+++ resolved
@@ -23,11 +23,7 @@
         super().__init__(msg.format(artifact=artifact, attr=attr, method_id=method_id))
         # Follow the same pattern as AttributeError.
         self.obj = artifact
-<<<<<<< HEAD
-        self.name = str(attr) or ""
-=======
         self.name = attr or ""
->>>>>>> 5d9cf59a
 
 
 class ArtifactNotLoggedError(ArtifactStatusError):
