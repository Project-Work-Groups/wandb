--- conflicted
+++ resolved
@@ -102,13 +102,6 @@
             self.override_entrypoint = self.add_entry_point(
                 overrides.get("entry_point")  # type: ignore
             )
-<<<<<<< HEAD
-        if self.job is None and self.uri is None and self.docker_image is None:
-            raise LaunchError(
-                "Project must have at least one of uri, job, or docker_image specified."
-            )
-=======
->>>>>>> 6effbbf8
         if self.docker_image is not None:
             self.source = LaunchSource.DOCKER
             self.project_dir = None
