--- conflicted
+++ resolved
@@ -125,7 +125,6 @@
     queue: str,
     project: str,
     num_workers: Union[str, int],
-    num_previous_runs: Optional[int] = None,
     author: Optional[str] = None,
 ) -> Optional[Tuple[List[str], List[str]]]:
     """Construct a sweep scheduler entrypoing and args.
@@ -154,23 +153,16 @@
             )
             return None
 
-<<<<<<< HEAD
-    entrypoint = [
-        "wandb",
-        "scheduler",
-        "WANDB_SWEEP_ID",
-        "--sweep_type",
-        sweep_type,
-=======
     entrypoint = ["wandb", "scheduler", "WANDB_SWEEP_ID"]
     args = [
->>>>>>> 8f9d25fe
         "--queue",
         f"{queue!r}",
         "--project",
         project,
         "--num_workers",
         f"{num_workers}",
+        "--sweep_type",
+        sweep_type,
     ]
 
     if author:
@@ -179,17 +171,7 @@
     if job:
         args += ["--job", job]
     elif image_uri:
-<<<<<<< HEAD
-        entrypoint += ["--image_uri", image_uri]
-
-    if num_previous_runs:
-        entrypoint += ["--num_previous_runs", str(num_previous_runs)]
-
-    if author:
-        entrypoint += ["--author", author]
-=======
         args += ["--image_uri", image_uri]
->>>>>>> 8f9d25fe
 
     return entrypoint, args
 
