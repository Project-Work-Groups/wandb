"""socket service.

Implement ServiceInterface for socket transport.
"""

from typing import TYPE_CHECKING

from wandb.proto import wandb_server_pb2 as spb

from .service_base import _pbmap_apply_dict
from .service_base import ServiceInterface
from ..lib.sock_client import SockClient

if TYPE_CHECKING:
    from wandb.sdk.wandb_settings import Settings


class ServiceSockInterface(ServiceInterface):
    _sock_client: SockClient

    def __init__(self) -> None:
        self._sock_client = SockClient()

    def get_transport(self) -> str:
        return "tcp"

    def _get_sock_client(self) -> SockClient:
        return self._sock_client

    def _svc_connect(self, port: int) -> None:
        self._sock_client.connect(port=port)

    def _svc_inform_init(self, settings: "Settings", run_id: str) -> None:
        inform_init = spb.ServerInformInitRequest()
        settings_dict = settings.make_static(include_properties=True)
        _pbmap_apply_dict(inform_init._settings_map, settings_dict)

        inform_init._info.stream_id = run_id
        assert self._sock_client
        self._sock_client.send(inform_init=inform_init)

    def _svc_inform_start(self, settings: "Settings", run_id: str) -> None:
        inform_start = spb.ServerInformStartRequest()
<<<<<<< HEAD
        settings_dict = settings.make_static(include_properties=False)
=======
        settings_dict = settings.make_static(include_properties=True)
>>>>>>> 06ff196c
        _pbmap_apply_dict(inform_start._settings_map, settings_dict)

        inform_start._info.stream_id = run_id
        assert self._sock_client
        self._sock_client.send(inform_start=inform_start)

    def _svc_inform_finish(self, run_id: str = None) -> None:
        assert run_id
        inform_fin = spb.ServerInformFinishRequest()
        inform_fin._info.stream_id = run_id

        assert self._sock_client
        self._sock_client.send(inform_finish=inform_fin)

    def _svc_inform_attach(self, attach_id: str) -> None:
        inform_attach = spb.ServerInformAttachRequest()
        inform_attach._info.stream_id = attach_id

        assert self._sock_client
        self._sock_client.send(inform_attach=inform_attach)

    def _svc_inform_teardown(self, exit_code: int) -> None:
        inform_teardown = spb.ServerInformTeardownRequest(exit_code=exit_code)

        assert self._sock_client
        self._sock_client.send(inform_teardown=inform_teardown)<|MERGE_RESOLUTION|>--- conflicted
+++ resolved
@@ -41,11 +41,7 @@
 
     def _svc_inform_start(self, settings: "Settings", run_id: str) -> None:
         inform_start = spb.ServerInformStartRequest()
-<<<<<<< HEAD
-        settings_dict = settings.make_static(include_properties=False)
-=======
         settings_dict = settings.make_static(include_properties=True)
->>>>>>> 06ff196c
         _pbmap_apply_dict(inform_start._settings_map, settings_dict)
 
         inform_start._info.stream_id = run_id
