--- conflicted
+++ resolved
@@ -6,11 +6,8 @@
 import shutil
 import tempfile
 import time
-<<<<<<< HEAD
 from pathlib import PurePosixPath
-=======
 from types import ModuleType
->>>>>>> a0f4c613
 from typing import (
     IO,
     TYPE_CHECKING,
