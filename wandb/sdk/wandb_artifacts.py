--- conflicted
+++ resolved
@@ -35,11 +35,8 @@
 from wandb.errors import CommError
 from wandb.errors.term import termlog, termwarn
 from wandb.sdk.internal import progress
-<<<<<<< HEAD
 from wandb.sdk.lib.json_util import json_dumps_safer
-=======
 from wandb.util import LogicalFilePathStr
->>>>>>> 1079a041
 
 from . import lib as wandb_lib
 from .data_types._dtypes import Type, TypeRegistry
@@ -107,13 +104,7 @@
         return {}
     if not isinstance(metadata, dict):
         raise TypeError(f"metadata must be dict, not {type(metadata)}")
-<<<<<<< HEAD
     return cast(Dict[str, Any], json.loads(json_dumps_safer(metadata)))
-=======
-    return cast(
-        Dict[str, Any], json.loads(json.dumps(util.json_friendly_val(metadata)))
-    )
->>>>>>> 1079a041
 
 
 class Artifact(ArtifactInterface):
