--- conflicted
+++ resolved
@@ -433,21 +433,11 @@
             return wandb.run
 
         logger.info("starting backend")
-<<<<<<< HEAD
-        backend = Backend()
-        backend.ensure_launched(
-            settings=s,
-            stdout_fd=stdout_master_fd,
-            stderr_fd=stderr_master_fd,
-            use_redirect=use_redirect,
-        )
-        self.backend = backend
-=======
-
         backend = Backend(settings=s)
         backend.ensure_launched()
->>>>>>> f8a2946f
         backend.server_connect()
+        self.backend = backend  # is this needed here?
+
         logger.info("backend started and connected")
         # Make sure we are logged in
         # wandb_login._login(_backend=backend, _settings=self.settings)
