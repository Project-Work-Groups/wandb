"""Defines wandb.init() and associated classes and methods.

`wandb.init()` indicates the beginning of a new run. In an ML training pipeline,
you could add `wandb.init()` to the beginning of your training script as well as
your evaluation script, and each step would be tracked as a run in W&B.

For more on using `wandb.init()`, including code snippets, check out our
[guide and FAQs](https://docs.wandb.ai/guides/track/launch).
"""
import copy
import logging
import os
import platform
import sys
import tempfile
import traceback
from typing import Any, Dict, Optional, Sequence, Union

import shortuuid  # type: ignore
import wandb
from wandb import trigger
from wandb.errors import UsageError
from wandb.integration import sagemaker
from wandb.integration.magic import magic_install
from wandb.util import _is_artifact, _is_artifact_string, sentry_exc

from . import wandb_login, wandb_setup
from .backend.backend import Backend
from .lib import filesystem, ipython, module, reporting, telemetry
from .lib import RunDisabled, SummaryDisabled
from .lib.deprecate import deprecate, Deprecated
from .lib.printer import get_printer
from .lib.proto_util import message_to_dict
from .lib.wburls import wburls
from .wandb_helper import parse_config
from .wandb_run import Run, TeardownHook, TeardownStage
from .wandb_settings import Settings, Source


logger = None  # logger configured during wandb.init()


def _set_logger(log_object):
    """Configure module logger."""
    global logger
    logger = log_object


def online_status(*args, **kwargs):
    pass


def _huggingface_version():
    if "transformers" in sys.modules:
        trans = wandb.util.get_module("transformers")
        if hasattr(trans, "__version__"):
            return trans.__version__
    return None


def _maybe_mp_process(backend: Backend) -> bool:
    parent_process = getattr(
        backend._multiprocessing, "parent_process", None
    )  # New in version 3.8.
    if parent_process:
        return parent_process() is not None
    process = backend._multiprocessing.current_process()
    if process.name == "MainProcess":
        return False
    if process.name.startswith("Process-"):
        return True
    return False


class _WandbInit:
    _init_telemetry_obj: telemetry.TelemetryRecord

    def __init__(self):
        self.kwargs = None
        self.settings = None
        self.sweep_config = None
        self.config = None
        self.run = None
        self.backend = None

        self._teardown_hooks = []
        self._wl = None
        self._reporter = None
        self.notebook = None
        self.printer = None

        self._init_telemetry_obj = telemetry.TelemetryRecord()

        self.deprecated_features_used: Dict[str, str] = dict()

    def setup(self, kwargs) -> None:  # noqa: C901
        """Completes setup for `wandb.init()`.

        This includes parsing all arguments, applying them with settings and enabling logging.
        """
        self.kwargs = kwargs

        # if the user ran, for example, `wandb.login(`) before `wandb.init()`,
        # the singleton will already be set up and so if e.g. env vars are set
        # in between, they will be ignored, which we need to inform the user about.
        singleton = wandb_setup._WandbSetup._instance
        if singleton is not None:
            self.printer = get_printer(singleton._settings._jupyter)
            exclude_env_vars = {"WANDB_SERVICE", "WANDB_KUBEFLOW_URL"}
            # check if environment variables have changed
            singleton_env = {
                k: v
                for k, v in singleton._environ.items()
                if k.startswith("WANDB_") and k not in exclude_env_vars
            }
            os_env = {
                k: v
                for k, v in os.environ.items()
                if k.startswith("WANDB_") and k not in exclude_env_vars
            }
            if set(singleton_env.keys()) != set(os_env.keys()) or set(
                singleton_env.values()
            ) != set(os_env.values()):
                line = (
                    "Changes to your `wandb` environment variables will be ignored "
                    "because your `wandb` session has already started. "
                    "For more information on how to modify your settings with "
                    "`wandb.init()` arguments, please refer to "
                    f"{self.printer.link(wburls.get('wandb_init'), 'the W&B docs')}."
                )
                self.printer.display(line, status="warn")

        self._wl = wandb_setup.setup()
        # Make sure we have a logger setup (might be an early logger)
        _set_logger(self._wl._get_logger())

        # Start with settings from wandb library singleton
        settings: Settings = self._wl.settings.copy()
        settings_param = kwargs.pop("settings", None)
        if settings_param is not None and isinstance(settings_param, (Settings, dict)):
            settings.update(settings_param, source=Source.INIT)

        self._reporter = reporting.setup_reporter(settings=settings)

        sagemaker_config: Dict = (
            dict() if settings.sagemaker_disable else sagemaker.parse_sm_config()
        )
        if sagemaker_config:
            sagemaker_api_key = sagemaker_config.get("wandb_api_key", None)
            sagemaker_run, sagemaker_env = sagemaker.parse_sm_resources()
            if sagemaker_env:
                if sagemaker_api_key:
                    sagemaker_env["WANDB_API_KEY"] = sagemaker_api_key
                settings._apply_env_vars(sagemaker_env)
                wandb.setup(settings=settings)
            settings.update(sagemaker_run, source=Source.SETUP)
            with telemetry.context(obj=self._init_telemetry_obj) as tel:
                tel.feature.sagemaker = True

        with telemetry.context(obj=self._init_telemetry_obj) as tel:
            if kwargs.get("config"):
                tel.feature.set_init_config = True
            if kwargs.get("name"):
                tel.feature.set_init_name = True
            if kwargs.get("id"):
                tel.feature.set_init_id = True
            if kwargs.get("tags"):
                tel.feature.set_init_tags = True

        # Remove parameters that are not part of settings
        init_config = kwargs.pop("config", None) or dict()

        # todo: remove this once officially deprecated
        deprecated_kwargs = {
            "config_include_keys": (
                "Use `config=wandb.helper.parse_config(config_object, include=('key',))` instead."
            ),
            "config_exclude_keys": (
                "Use `config=wandb.helper.parse_config(config_object, exclude=('key',))` instead."
            ),
        }
        for deprecated_kwarg, msg in deprecated_kwargs.items():
            if kwargs.get(deprecated_kwarg):
                self.deprecated_features_used[deprecated_kwarg] = msg

        init_config = parse_config(
            init_config,
            include=kwargs.pop("config_include_keys", None),
            exclude=kwargs.pop("config_exclude_keys", None),
        )

        # merge config with sweep or sagemaker (or config file)
        self.sweep_config = self._wl._sweep_config or dict()
        self.config = dict()
        self.init_artifact_config = dict()
        for config_data in sagemaker_config, self._wl._config, init_config:
            if not config_data:
                continue
            # split out artifacts, since when inserted into
            # config they will trigger use_artifact
            # but the run is not yet upserted
            for k, v in config_data.items():
                if _is_artifact(v) or _is_artifact_string(v):
                    self.init_artifact_config[k] = v
                else:
                    self.config.setdefault(k, v)

        monitor_gym = kwargs.pop("monitor_gym", None)
        if monitor_gym and len(wandb.patched["gym"]) == 0:
            wandb.gym.monitor()

        if wandb.patched["tensorboard"]:
            with telemetry.context(obj=self._init_telemetry_obj) as tel:
                tel.feature.tensorboard_patch = True

        tensorboard = kwargs.pop("tensorboard", None)
        sync_tensorboard = kwargs.pop("sync_tensorboard", None)
        if tensorboard or sync_tensorboard and len(wandb.patched["tensorboard"]) == 0:
            wandb.tensorboard.patch()
            with telemetry.context(obj=self._init_telemetry_obj) as tel:
                tel.feature.tensorboard_sync = True

        magic = kwargs.get("magic")
        if magic not in (None, False):
            magic_install(kwargs)

        # handle login related parameters as these are applied to global state
        init_settings = {
            key: kwargs[key]
            for key in ["anonymous", "force", "mode", "resume"]
            if kwargs.get(key, None) is not None
        }
        if init_settings:
            settings.update(init_settings, source=Source.INIT)

        if not settings._offline and not settings._noop:
            wandb_login._login(
                anonymous=kwargs.pop("anonymous", None),
                force=kwargs.pop("force", None),
                _disable_warning=True,
                _silent=settings.quiet or settings.silent,
            )

        # apply updated global state after login was handled
        settings._apply_settings(wandb.setup().settings)

        # get status of code saving before applying user settings
        save_code_pre_user_settings = settings.save_code

        settings._apply_init(kwargs)
        if not settings._offline and not settings._noop:
            user_settings = self._wl._load_user_settings()
            settings._apply_user(user_settings)

        # ensure that user settings don't set saving to true
        # if user explicitly set these to false in UI
        if save_code_pre_user_settings is False:
            settings.update({"save_code": False}, source=Source.INIT)

        # TODO(jhr): should this be moved? probably.
        settings._set_run_start_time(source=Source.INIT)

        if not settings._noop:
            self._log_setup(settings)

            if settings._jupyter:
                self._jupyter_setup(settings)

        self.settings = settings
        # self.settings.freeze()

    def teardown(self):
        # TODO: currently this is only called on failed wandb.init attempts
        # normally this happens on the run object
        logger.info("tearing down wandb.init")
        for hook in self._teardown_hooks:
            hook.call()

    def _enable_logging(self, log_fname, run_id=None):
        """Enables logging to the global debug log.

        This adds a run_id to the log, in case of multiple processes on the same machine.
        Currently, there is no way to disable logging after it's enabled.
        """
        handler = logging.FileHandler(log_fname)
        handler.setLevel(logging.INFO)

        class WBFilter(logging.Filter):
            def filter(self, record):
                record.run_id = run_id
                return True

        if run_id:
            formatter = logging.Formatter(
                "%(asctime)s %(levelname)-7s %(threadName)-10s:%(process)d "
                "[%(run_id)s:%(filename)s:%(funcName)s():%(lineno)s] %(message)s"
            )
        else:
            formatter = logging.Formatter(
                "%(asctime)s %(levelname)-7s %(threadName)-10s:%(process)d "
                "[%(filename)s:%(funcName)s():%(lineno)s] %(message)s"
            )

        handler.setFormatter(formatter)
        if run_id:
            handler.addFilter(WBFilter())
        logger.propagate = False
        logger.addHandler(handler)
        # TODO: make me configurable
        logger.setLevel(logging.DEBUG)
        self._teardown_hooks.append(
            TeardownHook(
                lambda: (handler.close(), logger.removeHandler(handler)),
                TeardownStage.LATE,
            )
        )

    def _safe_symlink(self, base, target, name, delete=False):
        # TODO(jhr): do this with relpaths, but i cant figure it out on no sleep
        if not hasattr(os, "symlink"):
            return

        pid = os.getpid()
        tmp_name = os.path.join(base, "%s.%d" % (name, pid))

        if delete:
            try:
                os.remove(os.path.join(base, name))
            except OSError:
                pass
        target = os.path.relpath(target, base)
        try:
            os.symlink(target, tmp_name)
            os.rename(tmp_name, os.path.join(base, name))
        except OSError:
            pass

    def _pause_backend(self):
        if self.backend is not None:
            logger.info("pausing backend")
            # Attempt to save the code on every execution
            if self.notebook.save_ipynb():
                res = self.run.log_code(root=None)
                logger.info("saved code: %s", res)
            self.backend.interface.publish_pause()

    def _resume_backend(self):
        if self.backend is not None:
            logger.info("resuming backend")
            self.backend.interface.publish_resume()

    def _jupyter_teardown(self):
        """Teardown hooks and display saving, called with wandb.finish."""
        ipython = self.notebook.shell
        self.notebook.save_history()
        if self.notebook.save_ipynb():
            res = self.run.log_code(root=None)
            logger.info("saved code and history: %s", res)
        logger.info("cleaning up jupyter logic")
        # because of how we bind our methods we manually find them to unregister
        for hook in ipython.events.callbacks["pre_run_cell"]:
            if "_resume_backend" in hook.__name__:
                ipython.events.unregister("pre_run_cell", hook)
        for hook in ipython.events.callbacks["post_run_cell"]:
            if "_pause_backend" in hook.__name__:
                ipython.events.unregister("post_run_cell", hook)
        ipython.display_pub.publish = ipython.display_pub._orig_publish
        del ipython.display_pub._orig_publish

    def _jupyter_setup(self, settings):
        """Add hooks, and session history saving."""
        self.notebook = wandb.jupyter.Notebook(settings)
        ipython = self.notebook.shell

        # Monkey patch ipython publish to capture displayed outputs
        if not hasattr(ipython.display_pub, "_orig_publish"):
            logger.info("configuring jupyter hooks %s", self)
            ipython.display_pub._orig_publish = ipython.display_pub.publish
            # Registering resume and pause hooks

            ipython.events.register("pre_run_cell", self._resume_backend)
            ipython.events.register("post_run_cell", self._pause_backend)
            self._teardown_hooks.append(
                TeardownHook(self._jupyter_teardown, TeardownStage.EARLY)
            )

        def publish(data, metadata=None, **kwargs):
            ipython.display_pub._orig_publish(data, metadata=metadata, **kwargs)
            self.notebook.save_display(
                ipython.execution_count, {"data": data, "metadata": metadata}
            )

        ipython.display_pub.publish = publish

    def _log_setup(self, settings):
        """Sets up logging from settings."""
        filesystem._safe_makedirs(os.path.dirname(settings.log_user))
        filesystem._safe_makedirs(os.path.dirname(settings.log_internal))
        filesystem._safe_makedirs(os.path.dirname(settings.sync_file))
        filesystem._safe_makedirs(settings.files_dir)
        filesystem._safe_makedirs(settings._tmp_code_dir)

        if settings.symlink:
            self._safe_symlink(
                os.path.dirname(settings.sync_symlink_latest),
                os.path.dirname(settings.sync_file),
                os.path.basename(settings.sync_symlink_latest),
                delete=True,
            )
            self._safe_symlink(
                os.path.dirname(settings.log_symlink_user),
                settings.log_user,
                os.path.basename(settings.log_symlink_user),
                delete=True,
            )
            self._safe_symlink(
                os.path.dirname(settings.log_symlink_internal),
                settings.log_internal,
                os.path.basename(settings.log_symlink_internal),
                delete=True,
            )

        _set_logger(logging.getLogger("wandb"))
        self._enable_logging(settings.log_user)

        self._wl._early_logger_flush(logger)
        logger.info(f"Logging user logs to {settings.log_user}")
        logger.info(f"Logging internal logs to {settings.log_internal}")

    def _make_run_disabled(self) -> RunDisabled:
        drun = RunDisabled()
        drun.config = wandb.wandb_sdk.wandb_config.Config()
        drun.config.update(self.sweep_config)
        drun.config.update(self.config)
        drun.summary = SummaryDisabled()
        drun.log = lambda data, *_, **__: drun.summary.update(data)
        drun.finish = lambda *_, **__: module.unset_globals()
        drun.step = 0
        drun.resumed = False
        drun.disabled = True
        drun.id = shortuuid.uuid()
        drun.name = "dummy-" + drun.id
        drun.dir = tempfile.gettempdir()
        module.set_global(
            run=drun,
            config=drun.config,
            log=drun.log,
            summary=drun.summary,
            save=drun.save,
            use_artifact=drun.use_artifact,
            log_artifact=drun.log_artifact,
            define_metric=drun.define_metric,
            plot_table=drun.plot_table,
            alert=drun.alert,
        )
        return drun

    def init(self) -> Union[Run, RunDisabled, None]:  # noqa: C901
        if logger is None:
            raise RuntimeError("Logger not initialized")
        logger.info("calling init triggers")
        trigger.call("on_init", **self.kwargs)

        logger.info(
            f"wandb.init called with sweep_config: {self.sweep_config}\nconfig: {self.config}"
        )
        if self.settings._noop:
            return self._make_run_disabled()
        if self.settings.reinit or (
            self.settings._jupyter and self.settings.reinit is not False
        ):
            if len(self._wl._global_run_stack) > 0:
                if len(self._wl._global_run_stack) > 1:
                    wandb.termwarn(
                        "If you want to track multiple runs concurrently in wandb, "
                        "you should use multi-processing not threads"  # noqa: E501
                    )

                last_id = self._wl._global_run_stack[-1]._run_id
                logger.info(
                    f"re-initializing run, found existing run on stack: {last_id}"
                )
                jupyter = (
                    self.settings._jupyter
                    and not self.settings.silent
                    and ipython.in_jupyter()
                )
                if jupyter:
                    ipython.display_html(
                        f"Finishing last run (ID:{last_id}) before initializing another..."
                    )

                self._wl._global_run_stack[-1].finish()

                if jupyter:
                    ipython.display_html(
                        f"Successfully finished last run (ID:{last_id}). Initializing new run:<br/>"
                    )
        elif isinstance(wandb.run, Run):
            allow_return_run = True
            manager = self._wl._get_manager()
            if manager:
                current_pid = os.getpid()
                if current_pid != wandb.run._init_pid:
                    # We shouldn't return a stale global run if we are in a new pid
                    allow_return_run = False

            if allow_return_run:
                logger.info("wandb.init() called when a run is still active")
                with telemetry.context() as tel:
                    tel.feature.init_return_run = True
                return wandb.run

        logger.info("starting backend")

        manager = self._wl._get_manager()
        if manager:
            manager._inform_init(settings=self.settings, run_id=self.settings.run_id)

        backend = Backend(settings=self.settings, manager=manager)
        backend.ensure_launched()
        backend.server_connect()
        logger.info("backend started and connected")
        # Make sure we are logged in
        # wandb_login._login(_backend=backend, _settings=self.settings)

        # resuming needs access to the server, check server_status()?

        run = Run(
            config=self.config, settings=self.settings, sweep_config=self.sweep_config
        )

        # probe the active start method
        active_start_method: Optional[str] = None
        if self.settings.start_method == "thread":
            active_start_method = self.settings.start_method
        else:
            active_start_method = getattr(
                backend._multiprocessing, "get_start_method", lambda: None
            )()

        # Populate initial telemetry
        with telemetry.context(run=run, obj=self._init_telemetry_obj) as tel:
            tel.cli_version = wandb.__version__
            tel.python_version = platform.python_version()
            hf_version = _huggingface_version()
            if hf_version:
                tel.huggingface_version = hf_version
            if self.settings._jupyter:
                tel.env.jupyter = True
            if self.settings._kaggle:
                tel.env.kaggle = True
            if self.settings._windows:
                tel.env.windows = True
            run._telemetry_imports(tel.imports_init)

            if self.settings.launch:
                tel.feature.launch = True

            if active_start_method == "spawn":
                tel.env.start_spawn = True
            elif active_start_method == "fork":
                tel.env.start_fork = True
            elif active_start_method == "forkserver":
                tel.env.start_forkserver = True
            elif active_start_method == "thread":
                tel.env.start_thread = True

            if manager:
                tel.feature.service = True

            tel.env.maybe_mp = _maybe_mp_process(backend)

            # todo: detected issues with settings.
            if self.settings.__dict__["_Settings__preprocessing_warnings"]:
                tel.issues.settings__preprocessing_warnings = True
            if self.settings.__dict__["_Settings__validation_warnings"]:
                tel.issues.settings__validation_warnings = True
            if self.settings.__dict__["_Settings__unexpected_args"]:
                tel.issues.settings__unexpected_args = True

        if not self.settings.label_disable:
            if self.notebook:
                run._label_probe_notebook(self.notebook)
            else:
                run._label_probe_main()

        for deprecated_feature, msg in self.deprecated_features_used.items():
            warning_message = f"`{deprecated_feature}` is deprecated. {msg}"
            deprecate(
                field_name=getattr(Deprecated, "init__" + deprecated_feature),
                warning_message=warning_message,
                run=run,
            )

        logger.info("updated telemetry")

        run._set_library(self._wl)
        run._set_backend(backend)
        run._set_reporter(self._reporter)
        run._set_teardown_hooks(self._teardown_hooks)
        # TODO: pass mode to backend
        # run_synced = None

        backend._hack_set_run(run)
        assert backend.interface
        backend.interface.publish_header()

        # Using GitRepo() blocks & can be slow, depending on user's current git setup.
        # We don't want to block run initialization/start request, so populate run's git
        # info beforehand.
        if not self.settings.disable_git:
            run._populate_git_info()

        if self.settings._offline:
            with telemetry.context(run=run) as tel:
                tel.feature.offline = True
            run_proto = backend.interface._make_run(run)
            backend.interface._publish_run(run_proto)
            run._set_run_obj_offline(run_proto)
            if self.settings.resume:
                wandb.termwarn(
                    "`resume` will be ignored since W&B syncing is set to `offline`. "
                    f"Starting a new run with run id {run.id}."
                )
        else:
            logger.info("communicating run to backend with 30 second timeout")
            run_result = backend.interface.communicate_run(run, timeout=30)

            error_message: Optional[str] = None
            if not run_result:
                logger.error("backend process timed out")
                error_message = "Error communicating with wandb process"
                if active_start_method != "fork":
                    error_message += "\ntry: wandb.init(settings=wandb.Settings(start_method='fork'))"
                    error_message += "\nor:  wandb.init(settings=wandb.Settings(start_method='thread'))"
                    error_message += (
                        f"\nFor more info see: {wburls.get('doc_start_err')}"
                    )
            elif run_result.error:
                error_message = run_result.error.message
            if error_message:
                logger.error(f"encountered error: {error_message}")
<<<<<<< HEAD

                # Shutdown the backend and get rid of the logger
                # we don't need to do console cleanup at this point
                # TODO(service) better handle of failure case
                if not manager:
                    backend.cleanup()
                self.teardown()
=======
                if not manager:
                    # Shutdown the backend and get rid of the logger
                    # we don't need to do console cleanup at this point
                    backend.cleanup()
                    self.teardown()
>>>>>>> b39a39be
                raise UsageError(error_message)
            assert run_result and run_result.run
            if run_result.run.resumed:
                logger.info("run resumed")
                with telemetry.context(run=run) as tel:
                    tel.feature.resumed = True
            run._set_run_obj(run_result.run)
            run._on_init()

        logger.info("starting run threads in backend")
        # initiate run (stats and metadata probing)
        run_obj = run._run_obj or run._run_obj_offline

        self.settings._apply_run_start(message_to_dict(run_obj))
        run._update_settings(self.settings)
        if manager:
            manager._inform_start(settings=self.settings, run_id=self.settings.run_id)

        assert backend.interface
        assert run_obj
        _ = backend.interface.communicate_run_start(run_obj)

        self._wl._global_run_stack.append(run)
        self.run = run

        # put artifacts in run config here
        # since doing so earlier will cause an error
        # as the run is not upserted
        for k, v in self.init_artifact_config.items():
            run.config.update({k: v}, allow_val_change=True)

        self.backend = backend
        self._reporter.set_context(run=run)
        run._on_start()
        logger.info("run started, returning control to user process")
        return run


def getcaller():
    # py2 doesnt have stack_info
    # src, line, func, stack = logger.findCaller(stack_info=True)
    src, line, func = logger.findCaller()[:3]
    print("Problem at:", src, line, func)


def _attach(
    attach_id: Optional[str] = None,
    run_id: Optional[str] = None,
    *,
    run: Optional["Run"] = None,
) -> Union[Run, RunDisabled, None]:
    """Attach to a run currently executing in another process/thread.

    Arguments:
        attach_id: (str, optional) The id of the run or an attach identifier
            that maps to a run.
        run_id: (str, optional) The id of the run to attach to.
        run: (Run, optional) The run instance to attach
    """
    attach_id = attach_id or run_id
    if not ((attach_id is None) ^ (run is None)):
        raise UsageError("Either (`attach_id` or `run_id`) or `run` must be specified")

    attach_id = attach_id or run._attach_id

    if attach_id is None:
        raise UsageError(
            "Either `attach_id` or `run_id` must be specified or `run` must have `_attach_id`"
        )
    wandb._assert_is_user_process()

    _wl = wandb_setup._setup()

    _set_logger(_wl._get_logger())
    if logger is None:
        raise UsageError("logger is not initialized")

    manager = _wl._get_manager()
    if manager:
        response = manager._inform_attach(attach_id=attach_id)

    settings: Settings = copy.copy(_wl._settings)
    settings.update(
        {
            "run_id": attach_id,
            "_start_time": response["_start_time"],
            "_start_datetime": response["_start_datetime"],
        },
        source=Source.INIT,
    )

    # TODO: consolidate this codepath with wandb.init()
    backend = Backend(settings=settings, manager=manager)
    backend.ensure_launched()
    backend.server_connect()
    logger.info("attach backend started and connected")

    if run is None:
        run = Run(settings=settings)
    else:
        run._init(settings=settings)
    run._set_library(_wl)
    run._set_backend(backend)
    backend._hack_set_run(run)
    assert backend.interface

    resp = backend.interface.communicate_attach(attach_id)
    if not resp:
        raise UsageError("problem")
    if resp and resp.error and resp.error.message:
        raise UsageError(f"bad: {resp.error.message}")
    run._set_run_obj(resp.run)
    run._on_attach()
    return run


def init(
    job_type: Optional[str] = None,
    dir=None,
    config: Union[Dict, str, None] = None,
    project: Optional[str] = None,
    entity: Optional[str] = None,
    reinit: bool = None,
    tags: Optional[Sequence] = None,
    group: Optional[str] = None,
    name: Optional[str] = None,
    notes: Optional[str] = None,
    magic: Union[dict, str, bool] = None,
    config_exclude_keys=None,
    config_include_keys=None,
    anonymous: Optional[str] = None,
    mode: Optional[str] = None,
    allow_val_change: Optional[bool] = None,
    resume: Optional[Union[bool, str]] = None,
    force: Optional[bool] = None,
    tensorboard=None,  # alias for sync_tensorboard
    sync_tensorboard=None,
    monitor_gym=None,
    save_code=None,
    id=None,
    settings: Union[Settings, Dict[str, Any], None] = None,
) -> Union[Run, RunDisabled, None]:
    """Starts a new run to track and log to W&B.

    In an ML training pipeline, you could add `wandb.init()`
    to the beginning of your training script as well as your evaluation
    script, and each piece would be tracked as a run in W&B.

    `wandb.init()` spawns a new background process to log data to a run, and it
    also syncs data to wandb.ai by default so you can see live visualizations.

    Call `wandb.init()` to start a run before logging data with `wandb.log()`:
    <!--yeadoc-test:init-method-log-->
    ```python
    import wandb

    wandb.init()
    # ... calculate metrics, generate media
    wandb.log({"accuracy": 0.9})
    ```

    `wandb.init()` returns a run object, and you can also access the run object
    via `wandb.run`:
    <!--yeadoc-test:init-and-assert-global-->
    ```python
    import wandb

    run = wandb.init()

    assert run is wandb.run
    ```

    At the end of your script, we will automatically call `wandb.finish` to
    finalize and cleanup the run. However, if you call `wandb.init` from a
    child process, you must explicitly call `wandb.finish` at the end of the
    child process.

    For more on using `wandb.init()`, including detailed examples, check out our
    [guide and FAQs](https://docs.wandb.ai/guides/track/launch).

    Arguments:
        project: (str, optional) The name of the project where you're sending
            the new run. If the project is not specified, the run is put in an
            "Uncategorized" project.
        entity: (str, optional) An entity is a username or team name where
            you're sending runs. This entity must exist before you can send runs
            there, so make sure to create your account or team in the UI before
            starting to log runs.
            If you don't specify an entity, the run will be sent to your default
            entity, which is usually your username. Change your default entity
            in [your settings](https://wandb.ai/settings) under "default location
            to create new projects".
        config: (dict, argparse, absl.flags, str, optional)
            This sets `wandb.config`, a dictionary-like object for saving inputs
            to your job, like hyperparameters for a model or settings for a data
            preprocessing job. The config will show up in a table in the UI that
            you can use to group, filter, and sort runs. Keys should not contain
            `.` in their names, and values should be under 10 MB.
            If dict, argparse or absl.flags: will load the key value pairs into
                the `wandb.config` object.
            If str: will look for a yaml file by that name, and load config from
                that file into the `wandb.config` object.
        save_code: (bool, optional) Turn this on to save the main script or
            notebook to W&B. This is valuable for improving experiment
            reproducibility and to diff code across experiments in the UI. By
            default this is off, but you can flip the default behavior to on
            in [your settings page](https://wandb.ai/settings).
        group: (str, optional) Specify a group to organize individual runs into
            a larger experiment. For example, you might be doing cross
            validation, or you might have multiple jobs that train and evaluate
            a model against different test sets. Group gives you a way to
            organize runs together into a larger whole, and you can toggle this
            on and off in the UI. For more details, see our
            [guide to grouping runs](https://docs.wandb.com/library/grouping).
        job_type: (str, optional) Specify the type of run, which is useful when
            you're grouping runs together into larger experiments using group.
            For example, you might have multiple jobs in a group, with job types
            like train and eval. Setting this makes it easy to filter and group
            similar runs together in the UI so you can compare apples to apples.
        tags: (list, optional) A list of strings, which will populate the list
            of tags on this run in the UI. Tags are useful for organizing runs
            together, or applying temporary labels like "baseline" or
            "production". It's easy to add and remove tags in the UI, or filter
            down to just runs with a specific tag.
        name: (str, optional) A short display name for this run, which is how
            you'll identify this run in the UI. By default we generate a random
            two-word name that lets you easily cross-reference runs from the
            table to charts. Keeping these run names short makes the chart
            legends and tables easier to read. If you're looking for a place to
            save your hyperparameters, we recommend saving those in config.
        notes: (str, optional) A longer description of the run, like a `-m` commit
            message in git. This helps you remember what you were doing when you
            ran this run.
        dir: (str, optional) An absolute path to a directory where metadata will
            be stored. When you call `download()` on an artifact, this is the
            directory where downloaded files will be saved. By default this is
            the `./wandb` directory.
        resume: (bool, str, optional) Sets the resuming behavior. Options:
            `"allow"`, `"must"`, `"never"`, `"auto"` or `None`. Defaults to `None`.
            Cases:
            - `None` (default): If the new run has the same ID as a previous run,
                this run overwrites that data.
            - `"auto"` (or `True`): if the preivous run on this machine crashed,
                automatically resume it. Otherwise, start a new run.
            - `"allow"`: if id is set with `init(id="UNIQUE_ID")` or
                `WANDB_RUN_ID="UNIQUE_ID"` and it is identical to a previous run,
                wandb will automatically resume the run with that id. Otherwise,
                wandb will start a new run.
            - `"never"`: if id is set with `init(id="UNIQUE_ID")` or
                `WANDB_RUN_ID="UNIQUE_ID"` and it is identical to a previous run,
                wandb will crash.
            - `"must"`: if id is set with `init(id="UNIQUE_ID")` or
                `WANDB_RUN_ID="UNIQUE_ID"` and it is identical to a previous run,
                wandb will automatically resume the run with the id. Otherwise
                wandb will crash.
            See [our guide to resuming runs](https://docs.wandb.com/library/advanced/resuming)
            for more.
        reinit: (bool, optional) Allow multiple `wandb.init()` calls in the same
            process. (default: `False`)
        magic: (bool, dict, or str, optional) The bool controls whether we try to
            auto-instrument your script, capturing basic details of your run
            without you having to add more wandb code. (default: `False`)
            You can also pass a dict, json string, or yaml filename.
        config_exclude_keys: (list, optional) string keys to exclude from
            `wandb.config`.
        config_include_keys: (list, optional) string keys to include in
            `wandb.config`.
        anonymous: (str, optional) Controls anonymous data logging. Options:
            - `"never"` (default): requires you to link your W&B account before
                tracking the run so you don't accidentally create an anonymous
                run.
            - `"allow"`: lets a logged-in user track runs with their account, but
                lets someone who is running the script without a W&B account see
                the charts in the UI.
            - `"must"`: sends the run to an anonymous account instead of to a
                signed-up user account.
        mode: (str, optional) Can be `"online"`, `"offline"` or `"disabled"`. Defaults to
            online.
        allow_val_change: (bool, optional) Whether to allow config values to
            change after setting the keys once. By default we throw an exception
            if a config value is overwritten. If you want to track something
            like a varying learning rate at multiple times during training, use
            `wandb.log()` instead. (default: `False` in scripts, `True` in Jupyter)
        force: (bool, optional) If `True`, this crashes the script if a user isn't
            logged in to W&B. If `False`, this will let the script run in offline
            mode if a user isn't logged in to W&B. (default: `False`)
        sync_tensorboard: (bool, optional) Synchronize wandb logs from tensorboard or
            tensorboardX and save the relevant events file. (default: `False`)
        monitor_gym: (bool, optional) Automatically log videos of environment when
            using OpenAI Gym. (default: `False`)
            See [our guide to this integration](https://docs.wandb.com/library/integrations/openai-gym).
        id: (str, optional) A unique ID for this run, used for resuming. It must
            be unique in the project, and if you delete a run you can't reuse
            the ID. Use the name field for a short descriptive name, or config
            for saving hyperparameters to compare across runs. The ID cannot
            contain special characters.
            See [our guide to resuming runs](https://docs.wandb.com/library/resuming).

    Examples:
    ### Set where the run is logged

    You can change where the run is logged, just like changing
    the organization, repository, and branch in git:
    ```python
    import wandb

    user = "geoff"
    project = "capsules"
    display_name = "experiment-2021-10-31"

    wandb.init(entity=user, project=project, name=display_name)
    ```

    ### Add metadata about the run to the config

    Pass a dictionary-style object as the `config` keyword argument to add
    metadata, like hyperparameters, to your run.
    <!--yeadoc-test:init-set-config-->
    ```python
    import wandb

    config = {"lr": 3e-4, "batch_size": 32}
    config.update({"architecture": "resnet", "depth": 34})
    wandb.init(config=config)
    ```

    Raises:
        Exception: if problem.

    Returns:
        A `Run` object.
    """
    wandb._assert_is_user_process()

    if resume is True:
        resume = "auto"  # account for changing resume interface, True and auto should behave the same

    kwargs = dict(locals())
    error_seen = None
    except_exit = None
    try:
        wi = _WandbInit()
        wi.setup(kwargs)
        except_exit = wi.settings._except_exit
        try:
            run = wi.init()
            except_exit = wi.settings._except_exit
        except (KeyboardInterrupt, Exception) as e:
            if not isinstance(e, KeyboardInterrupt):
                sentry_exc(e)
            if not (
                wandb.wandb_agent._is_running() and isinstance(e, KeyboardInterrupt)
            ):
                getcaller()
            assert logger
            if wi.settings.problem == "fatal":
                raise
            if wi.settings.problem == "warn":
                pass
            # TODO(jhr): figure out how to make this RunDummy
            run = None
    except UsageError as e:
        wandb.termerror(str(e), repeat=False)
        raise
    except KeyboardInterrupt as e:
        assert logger
        logger.warning("interrupted", exc_info=e)
        raise e
    except Exception as e:
        error_seen = e
        traceback.print_exc()
        assert logger
        logger.error("error", exc_info=e)
        # Need to build delay into this sentry capture because our exit hooks
        # mess with sentry's ability to send out errors before the program ends.
        sentry_exc(e, delay=True)
        # reraise(*sys.exc_info())
        # six.raise_from(Exception("problem"), e)
    finally:
        if error_seen:
            wandb.termerror("Abnormal program exit")
            if except_exit:
                os._exit(-1)
            raise Exception("problem") from error_seen
    return run<|MERGE_RESOLUTION|>--- conflicted
+++ resolved
@@ -641,21 +641,11 @@
                 error_message = run_result.error.message
             if error_message:
                 logger.error(f"encountered error: {error_message}")
-<<<<<<< HEAD
-
-                # Shutdown the backend and get rid of the logger
-                # we don't need to do console cleanup at this point
-                # TODO(service) better handle of failure case
-                if not manager:
-                    backend.cleanup()
-                self.teardown()
-=======
                 if not manager:
                     # Shutdown the backend and get rid of the logger
                     # we don't need to do console cleanup at this point
                     backend.cleanup()
                     self.teardown()
->>>>>>> b39a39be
                 raise UsageError(error_message)
             assert run_result and run_result.run
             if run_result.run.resumed:
