--- conflicted
+++ resolved
@@ -12,11 +12,8 @@
 from wandb.sdk.lib.import_hooks import unregister_all_post_import_hooks
 from wandb.sdk.lib.proto_util import settings_dict_from_pbmap
 
-<<<<<<< HEAD
 from wandb.sdk.lib import redirect
 
-=======
->>>>>>> 2c04b0e0
 if TYPE_CHECKING:
     from wandb.sdk.service import service
     from wandb.sdk.service.service_base import ServiceInterface
@@ -189,12 +186,9 @@
         self._teardown(exit_code)
 
     def _teardown(self, exit_code: int) -> None:
-<<<<<<< HEAD
         self._console_teardown()
-=======
         unregister_all_post_import_hooks()
 
->>>>>>> 2c04b0e0
         if self._atexit_lambda:
             atexit.unregister(self._atexit_lambda)
             self._atexit_lambda = None
