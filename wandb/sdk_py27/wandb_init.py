--- conflicted
+++ resolved
@@ -433,10 +433,6 @@
             return wandb.run
 
         logger.info("starting backend")
-<<<<<<< HEAD
-=======
-
->>>>>>> 0bc6864c
         backend = Backend(settings=s)
         backend.ensure_launched()
         backend.server_connect()
@@ -447,6 +443,14 @@
         # wandb_login._login(_backend=backend, _settings=self.settings)
 
         # resuming needs access to the server, check server_status()?
+        # ifc = backend.interface
+        # with ifc.open_channel() as ch:
+        #     ch.initiate_health()
+        #     while handle.poll_progress():
+        #         self._progress("Still waiting...")
+        #     result = ch.get_result()
+        #     if not result:
+        #         self._fail(errors.InitStartError, "Could not talk to internal process")
 
         monitor = interface.Monitor()
         result = backend.interface.communicate_health(monitor=monitor)
