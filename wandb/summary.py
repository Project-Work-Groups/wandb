--- conflicted
+++ resolved
@@ -40,17 +40,14 @@
         raise NotImplementedError
 
     def _transform(self, k, v=None, write=True):
+        if not write and isinstance(v, dict):
+            if v.get("_type") in H5_TYPES:
+                return self.read_h5(k, v)
+
         if isinstance(v, wandb.Histogram):
             return wandb.Histogram.transform(v)
-<<<<<<< HEAD
-        if not write and isinstance(v, dict):
-            # TODO: support nesting
-            if v.get("_type") in H5_TYPES:
-                return self.read_h5(k, v)
-=======
         elif isinstance(v, wandb.Graph):
             return wandb.Graph.transform(v)
->>>>>>> 1cd03d19
         else:
             return v
 
